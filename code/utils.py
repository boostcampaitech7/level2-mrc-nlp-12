--- conflicted
+++ resolved
@@ -56,10 +56,6 @@
         (ModelArguments, DataTrainingArguments, TrainingArguments)
     )
 
-<<<<<<< HEAD
-    # Load arguments from args.json
-=======
->>>>>>> ae70f260
     args_json_path = "../args.json"
     if os.path.exists(args_json_path):
         json_args = load_args_from_json(args_json_path)
@@ -305,14 +301,7 @@
         from_tf=bool(".ckpt" in model_args.model_name_or_path),
         config=config,
     )
-<<<<<<< HEAD
     return tokenizer, model
-=======
-
-    model.resize_token_embeddings(len(tokenizer))
-
-    return config, tokenizer, model
->>>>>>> ae70f260
 
 
 def print_examples_on_evaluation(results):
