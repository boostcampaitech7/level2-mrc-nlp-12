--- conflicted
+++ resolved
@@ -1,1462 +1,1197 @@
-<<<<<<< HEAD
-import json
-import os
-import pickle
-import random
-import time
-from contextlib import contextmanager
-from typing import List, NoReturn, Optional, Tuple, Union
-
-import faiss
-import numpy as np
-import pandas as pd
-from datasets import Dataset, concatenate_datasets, load_from_disk
-from sklearn.feature_extraction.text import TfidfVectorizer
-from tqdm.auto import tqdm
-
-seed = 2024
-random.seed(seed)  # python random seed 고정
-np.random.seed(seed)  # numpy random seed 고정
-
-
-@contextmanager
-def timer(name):
-    t0 = time.time()
-    yield
-    print(f"[{name}] done in {time.time() - t0:.3f} s")
-
-
-class SparseRetrieval:
-    def __init__(
-        self,
-        tokenize_fn,
-        data_path: Optional[str] = "../data/",
-        context_path: Optional[str] = "wikipedia_documents.json",
-    ) -> NoReturn:
-        """
-        Arguments:
-            tokenize_fn:
-                기본 text를 tokenize해주는 함수입니다.
-                아래와 같은 함수들을 사용할 수 있습니다.
-                - lambda x: x.split(' ')
-                - Huggingface Tokenizer
-                - konlpy.tag의 Mecab
-
-            data_path:
-                데이터가 보관되어 있는 경로입니다.
-
-            context_path:
-                Passage들이 묶여있는 파일을 포함하는 경로명입니다.
-
-            context_path가 존재해야합니다.
-
-        Summary:
-            Passage 파일을 불러오고 TfidfVectorizer를 선언하는 기능을 합니다.
-        """
-
-        self.data_path = data_path
-        with open(context_path, "r", encoding="utf-8") as f:
-            wiki = json.load(f)
-
-        self.contexts = list(
-            dict.fromkeys([v["text"] for v in wiki.values()])
-        )  # set 은 매번 순서가 바뀌므로
-        print(f"Lengths of unique contexts : {len(self.contexts)}")
-        self.ids = list(range(len(self.contexts)))
-
-        # Transform by vectorizer
-        self.tfidfv = TfidfVectorizer(
-            tokenizer=tokenize_fn,
-            ngram_range=(1, 2),
-            max_features=50000,
-        )
-
-        self.p_embedding = None  # get_sparse_embedding()로 생성합니다
-        self.indexer = None  # build_faiss()로 생성합니다.
-
-    def get_sparse_embedding(self) -> NoReturn:
-        """
-        Summary:
-            Passage Embedding을 만들고
-            TFIDF와 Embedding을 pickle로 저장합니다.
-            만약 미리 저장된 파일이 있으면 저장된 pickle을 불러옵니다.
-        """
-
-        # Pickle을 저장합니다.
-        pickle_name = f"sparse_embedding.bin"
-        tfidfv_name = f"tfidf.bin"
-        emd_path = os.path.join(self.data_path, pickle_name)
-        tfidfv_path = os.path.join(self.data_path, tfidfv_name)
-
-        if os.path.isfile(emd_path) and os.path.isfile(tfidfv_path):
-            with open(emd_path, "rb") as file:
-                self.p_embedding = pickle.load(file)
-            with open(tfidfv_path, "rb") as file:
-                self.tfidfv = pickle.load(file)
-            print("Embedding pickle load.")
-        else:
-            print("Build passage embedding")
-            self.p_embedding = self.tfidfv.fit_transform(self.contexts)
-            print(self.p_embedding.shape)
-            with open(emd_path, "wb") as file:
-                pickle.dump(self.p_embedding, file)
-            with open(tfidfv_path, "wb") as file:
-                pickle.dump(self.tfidfv, file)
-            print("Embedding pickle saved.")
-
-    def build_faiss(self, num_clusters=64) -> NoReturn:
-        """
-        Summary:
-            속성으로 저장되어 있는 Passage Embedding을
-            Faiss indexer에 fitting 시켜놓습니다.
-            이렇게 저장된 indexer는 `get_relevant_doc`에서 유사도를 계산하는데 사용됩니다.
-
-        Note:
-            Faiss는 Build하는데 시간이 오래 걸리기 때문에,
-            매번 새롭게 build하는 것은 비효율적입니다.
-            그렇기 때문에 build된 index 파일을 저정하고 다음에 사용할 때 불러옵니다.
-            다만 이 index 파일은 용량이 1.4Gb+ 이기 때문에 여러 num_clusters로 시험해보고
-            제일 적절한 것을 제외하고 모두 삭제하는 것을 권장합니다.
-        """
-
-        indexer_name = f"faiss_clusters{num_clusters}.index"
-        indexer_path = os.path.join(self.data_path, indexer_name)
-        if os.path.isfile(indexer_path):
-            print("Load Saved Faiss Indexer.")
-            self.indexer = faiss.read_index(indexer_path)
-
-        else:
-            p_emb = self.p_embedding.astype(np.float32).toarray()
-            emb_dim = p_emb.shape[-1]
-
-            num_clusters = num_clusters
-            quantizer = faiss.IndexFlatL2(emb_dim)
-
-            self.indexer = faiss.IndexIVFScalarQuantizer(
-                quantizer, quantizer.d, num_clusters, faiss.METRIC_L2
-            )
-            self.indexer.train(p_emb)
-            self.indexer.add(p_emb)
-            faiss.write_index(self.indexer, indexer_path)
-            print("Faiss Indexer Saved.")
-
-    def retrieve(
-        self, query_or_dataset: Union[str, Dataset], topk: Optional[int] = 1
-    ) -> Union[Tuple[List, List], pd.DataFrame]:
-        """
-        Arguments:
-            query_or_dataset (Union[str, Dataset]):
-                str이나 Dataset으로 이루어진 Query를 받습니다.
-                str 형태인 하나의 query만 받으면 `get_relevant_doc`을 통해 유사도를 구합니다.
-                Dataset 형태는 query를 포함한 HF.Dataset을 받습니다.
-                이 경우 `get_relevant_doc_bulk`를 통해 유사도를 구합니다.
-            topk (Optional[int], optional): Defaults to 1.
-                상위 몇 개의 passage를 사용할 것인지 지정합니다.
-
-        Returns:
-            1개의 Query를 받는 경우  -> Tuple(List, List)
-            다수의 Query를 받는 경우 -> pd.DataFrame: [description]
-
-        Note:
-            다수의 Query를 받는 경우,
-                Ground Truth가 있는 Query (train/valid) -> 기존 Ground Truth Passage를 같이 반환합니다.
-                Ground Truth가 없는 Query (test) -> Retrieval한 Passage만 반환합니다.
-        """
-
-        assert (
-            self.p_embedding is not None
-        ), "get_sparse_embedding() 메소드를 먼저 수행해줘야합니다."
-
-        if isinstance(query_or_dataset, str):
-            doc_scores, doc_indices = self.get_relevant_doc(query_or_dataset, k=topk)
-            print("[Search query]\n", query_or_dataset, "\n")
-
-            for i in range(topk):
-                print(f"Top-{i+1} passage with score {doc_scores[i]:4f}")
-                print(self.contexts[doc_indices[i]])
-
-            return (doc_scores, [self.contexts[doc_indices[i]] for i in range(topk)])
-
-        elif isinstance(query_or_dataset, Dataset):
-
-            # Retrieve한 Passage를 pd.DataFrame으로 반환합니다.
-            total = []
-            with timer("query exhaustive search"):
-                doc_scores, doc_indices = self.get_relevant_doc_bulk(
-                    query_or_dataset["question"], k=topk
-                )
-            for idx, example in enumerate(
-                tqdm(query_or_dataset, desc="Sparse retrieval: ")
-            ):
-                tmp = {
-                    # Query와 해당 id를 반환합니다.
-                    "question": example["question"],
-                    "id": example["id"],
-                    # Retrieve한 Passage의 id, context를 반환합니다.
-                    "context": " ".join(
-                        [self.contexts[pid] for pid in doc_indices[idx]]
-                    ),
-                }
-                if "context" in example.keys() and "answers" in example.keys():
-                    # validation 데이터를 사용하면 ground_truth context와 answer도 반환합니다.
-                    tmp["original_context"] = example["context"]
-                    tmp["answers"] = example["answers"]
-                total.append(tmp)
-
-            cqas = pd.DataFrame(total)
-            return cqas
-
-    def get_relevant_doc(self, query: str, k: Optional[int] = 1) -> Tuple[List, List]:
-        """
-        Arguments:
-            query (str):
-                하나의 Query를 받습니다.
-            k (Optional[int]): 1
-                상위 몇 개의 Passage를 반환할지 정합니다.
-        Note:
-            vocab 에 없는 이상한 단어로 query 하는 경우 assertion 발생 (예) 뙣뙇?
-        """
-
-        with timer("transform"):
-            query_vec = self.tfidfv.transform([query])
-        assert (
-            np.sum(query_vec) != 0
-        ), "오류가 발생했습니다. 이 오류는 보통 query에 vectorizer의 vocab에 없는 단어만 존재하는 경우 발생합니다."
-
-        with timer("query ex search"):
-            result = query_vec * self.p_embedding.T
-        if not isinstance(result, np.ndarray):
-            result = result.toarray()
-
-        sorted_result = np.argsort(result.squeeze())[::-1]
-        doc_score = result.squeeze()[sorted_result].tolist()[:k]
-        doc_indices = sorted_result.tolist()[:k]
-        return doc_score, doc_indices
-
-    def get_relevant_doc_bulk(
-        self, queries: List, k: Optional[int] = 1
-    ) -> Tuple[List, List]:
-        """
-        Arguments:
-            queries (List):
-                하나의 Query를 받습니다.
-            k (Optional[int]): 1
-                상위 몇 개의 Passage를 반환할지 정합니다.
-        Note:
-            vocab 에 없는 이상한 단어로 query 하는 경우 assertion 발생 (예) 뙣뙇?
-        """
-
-        query_vec = self.tfidfv.transform(queries)
-        assert (
-            np.sum(query_vec) != 0
-        ), "오류가 발생했습니다. 이 오류는 보통 query에 vectorizer의 vocab에 없는 단어만 존재하는 경우 발생합니다."
-
-        result = query_vec * self.p_embedding.T
-        if not isinstance(result, np.ndarray):
-            result = result.toarray()
-        doc_scores = []
-        doc_indices = []
-        for i in range(result.shape[0]):
-            sorted_result = np.argsort(result[i, :])[::-1]
-            doc_scores.append(result[i, :][sorted_result].tolist()[:k])
-            doc_indices.append(sorted_result.tolist()[:k])
-        return doc_scores, doc_indices
-
-    def retrieve_faiss(
-        self, query_or_dataset: Union[str, Dataset], topk: Optional[int] = 1
-    ) -> Union[Tuple[List, List], pd.DataFrame]:
-        """
-        Arguments:
-            query_or_dataset (Union[str, Dataset]):
-                str이나 Dataset으로 이루어진 Query를 받습니다.
-                str 형태인 하나의 query만 받으면 `get_relevant_doc`을 통해 유사도를 구합니다.
-                Dataset 형태는 query를 포함한 HF.Dataset을 받습니다.
-                이 경우 `get_relevant_doc_bulk`를 통해 유사도를 구합니다.
-            topk (Optional[int], optional): Defaults to 1.
-                상위 몇 개의 passage를 사용할 것인지 지정합니다.
-
-        Returns:
-            1개의 Query를 받는 경우  -> Tuple(List, List)
-            다수의 Query를 받는 경우 -> pd.DataFrame: [description]
-
-        Note:
-            다수의 Query를 받는 경우,
-                Ground Truth가 있는 Query (train/valid) -> 기존 Ground Truth Passage를 같이 반환합니다.
-                Ground Truth가 없는 Query (test) -> Retrieval한 Passage만 반환합니다.
-            retrieve와 같은 기능을 하지만 faiss.indexer를 사용합니다.
-        """
-
-        assert self.indexer is not None, "build_faiss()를 먼저 수행해주세요."
-
-        if isinstance(query_or_dataset, str):
-            doc_scores, doc_indices = self.get_relevant_doc_faiss(
-                query_or_dataset, k=topk
-            )
-            print("[Search query]\n", query_or_dataset, "\n")
-
-            for i in range(topk):
-                print("Top-%d passage with score %.4f" % (i + 1, doc_scores[i]))
-                print(self.contexts[doc_indices[i]])
-
-            return (doc_scores, [self.contexts[doc_indices[i]] for i in range(topk)])
-
-        elif isinstance(query_or_dataset, Dataset):
-
-            # Retrieve한 Passage를 pd.DataFrame으로 반환합니다.
-            queries = query_or_dataset["question"]
-            total = []
-
-            with timer("query faiss search"):
-                doc_scores, doc_indices = self.get_relevant_doc_bulk_faiss(
-                    queries, k=topk
-                )
-            for idx, example in enumerate(
-                tqdm(query_or_dataset, desc="Sparse retrieval: ")
-            ):
-                tmp = {
-                    # Query와 해당 id를 반환합니다.
-                    "question": example["question"],
-                    "id": example["id"],
-                    # Retrieve한 Passage의 id, context를 반환합니다.
-                    "context": " ".join(
-                        [self.contexts[pid] for pid in doc_indices[idx]]
-                    ),
-                }
-                if "context" in example.keys() and "answers" in example.keys():
-                    # validation 데이터를 사용하면 ground_truth context와 answer도 반환합니다.
-                    tmp["original_context"] = example["context"]
-                    tmp["answers"] = example["answers"]
-                total.append(tmp)
-
-            return pd.DataFrame(total)
-
-    def get_relevant_doc_faiss(
-        self, query: str, k: Optional[int] = 1
-    ) -> Tuple[List, List]:
-        """
-        Arguments:
-            query (str):
-                하나의 Query를 받습니다.
-            k (Optional[int]): 1
-                상위 몇 개의 Passage를 반환할지 정합니다.
-        Note:
-            vocab 에 없는 이상한 단어로 query 하는 경우 assertion 발생 (예) 뙣뙇?
-        """
-
-        query_vec = self.tfidfv.transform([query])
-        assert (
-            np.sum(query_vec) != 0
-        ), "오류가 발생했습니다. 이 오류는 보통 query에 vectorizer의 vocab에 없는 단어만 존재하는 경우 발생합니다."
-
-        q_emb = query_vec.toarray().astype(np.float32)
-        with timer("query faiss search"):
-            D, I = self.indexer.search(q_emb, k)
-
-        return D.tolist()[0], I.tolist()[0]
-
-    def get_relevant_doc_bulk_faiss(
-        self, queries: List, k: Optional[int] = 1
-    ) -> Tuple[List, List]:
-        """
-        Arguments:
-            queries (List):
-                하나의 Query를 받습니다.
-            k (Optional[int]): 1
-                상위 몇 개의 Passage를 반환할지 정합니다.
-        Note:
-            vocab 에 없는 이상한 단어로 query 하는 경우 assertion 발생 (예) 뙣뙇?
-        """
-
-        query_vecs = self.tfidfv.transform(queries)
-        assert (
-            np.sum(query_vecs) != 0
-        ), "오류가 발생했습니다. 이 오류는 보통 query에 vectorizer의 vocab에 없는 단어만 존재하는 경우 발생합니다."
-
-        q_embs = query_vecs.toarray().astype(np.float32)
-        D, I = self.indexer.search(q_embs, k)
-
-        return D.tolist(), I.tolist()
-
-
-if __name__ == "__main__":
-
-    import argparse
-
-    parser = argparse.ArgumentParser(description="")
-    parser.add_argument(
-        "--dataset_name", metavar="./data/train_dataset", type=str, help=""
-    )
-    parser.add_argument(
-        "--model_name_or_path",
-        metavar="bert-base-multilingual-cased",
-        type=str,
-        help="",
-    )
-    parser.add_argument("--data_path", metavar="./data", type=str, help="")
-    parser.add_argument(
-        "--context_path", metavar="wikipedia_documents", type=str, help=""
-    )
-    parser.add_argument("--use_faiss", metavar=False, type=bool, help="")
-
-    args = parser.parse_args()
-
-    # Test sparse
-    org_dataset = load_from_disk(args.dataset_name)
-    full_ds = concatenate_datasets(
-        [
-            org_dataset["train"].flatten_indices(),
-            org_dataset["validation"].flatten_indices(),
-        ]
-    )  # train dev 를 합친 4192 개 질문에 대해 모두 테스트
-    print("*" * 40, "query dataset", "*" * 40)
-    print(full_ds)
-
-    from transformers import AutoTokenizer
-
-    tokenizer = AutoTokenizer.from_pretrained(
-        args.model_name_or_path,
-        use_fast=False,
-    )
-
-    retriever = SparseRetrieval(
-        tokenize_fn=tokenizer.tokenize,
-        data_path=args.data_path,
-        context_path=args.context_path,
-    )
-
-    query = "대통령을 포함한 미국의 행정부 견제권을 갖는 국가 기관은?"
-
-    if args.use_faiss:
-
-        # test single query
-        with timer("single query by faiss"):
-            scores, indices = retriever.retrieve_faiss(query)
-
-        # test bulk
-        with timer("bulk query by exhaustive search"):
-            df = retriever.retrieve_faiss(full_ds)
-            df["correct"] = df["original_context"] == df["context"]
-
-            print("correct retrieval result by faiss", df["correct"].sum() / len(df))
-
-    else:
-        with timer("bulk query by exhaustive search"):
-            df = retriever.retrieve(full_ds)
-            df["correct"] = df["original_context"] == df["context"]
-            print(
-                "correct retrieval result by exhaustive search",
-                df["correct"].sum() / len(df),
-            )
-
-        with timer("single query by exhaustive search"):
-            scores, indices = retriever.retrieve(query)
-=======
-import json
-import os
-import pickle
-import time
-import random
-from elasticsearch import Elasticsearch
-import torch
-import torch.nn as nn 
-import torch.nn.functional as F
-import kiwipiepy.transformers_addon
-import re
-import argparse
-import faiss
-import numpy as np
-import pandas as pd
-
-from torch.utils.data import DataLoader 
-from torch.nn.utils.rnn import pad_sequence  
-from contextlib import contextmanager
-from typing import List, NoReturn, Optional, Tuple, Union 
-from datasets import Dataset, concatenate_datasets, load_from_disk
-from transformers import AutoTokenizer, AutoModel, AdamW, get_linear_schedule_with_warmup
-from tqdm.auto import tqdm 
-from rank_bm25 import BM25Okapi 
-from kiwipiepy import Kiwi 
-from konlpy.tag import Okt 
-from pororo import Pororo
-
-
-
-seed = 2024
-random.seed(seed) # python random seed 고정
-np.random.seed(seed) # numpy random seed 고정
-
-
-
-@contextmanager
-def timer(name):
-    t0 = time.time()
-    yield
-    print(f"[{name}] done in {time.time() - t0:.3f} s")
-
-
-class SparseRetrieval:
-    def __init__(
-        self,
-        tokenize_fn,
-        q_tokenize_fn,
-        data_path: Optional[str] = "../data/",
-        context_path: Optional[str] = "wikipedia_documents.json",
-        index_file: Optional[str] = "bm25_index.pkl", 
-        es: Elasticsearch = None, 
-        INDEX: str = ''
-    ) -> NoReturn:
-
-        """
-        Arguments:
-            tokenize_fn:
-                기본 text를 tokenize해주는 함수입니다.
-                아래와 같은 함수들을 사용할 수 있습니다.
-                - lambda x: x.split(' ')
-                - Huggingface Tokenizer
-                - konlpy.tag의 Mecab
-
-            data_path:
-                데이터가 보관되어 있는 경로입니다.
-
-            context_path:
-                Passage들이 묶여있는 파일명입니다.
-
-            data_path/context_path가 존재해야합니다.
-
-        Summary:
-            Passage 파일을 불러오고 TfidfVectorizer를 선언하는 기능을 합니다.
-        """
-        self.tokenize_fn = tokenize_fn 
-        self.q_tokenize_fn = q_tokenize_fn
-        self.data_path = data_path
-        self.index_file = index_file 
-
-        with open(os.path.join(data_path, context_path), "r", encoding="utf-8") as f:
-            wiki = json.load(f)
-
-        self.contexts = list({tuple(sorted(d.items())) for d in [{ 
-                                    "id": v["document_id"], 
-                                    "title": v["title"], 
-                                    "content": v["text"] 
-                                } for v in wiki.values()]})
-        
-        # 저장된 인덱스 파일이 있으면 로드, 없으면 새로 생성
-        # if os.path.isfile(self.index_file):
-        #     print("Loading BM25 index from pickle file...")
-        #     with open(self.index_file, "rb") as f:
-        #         self.BM25 = pickle.load(f)
-        # else:
-        #     print(f"Tokenizing {len(self.contexts)} contexts for BM25...")
-        #     self.tokenized_contexts = [tokenize_fn(context) for context in tqdm(self.contexts)] 
-        #     print("Tokenized Contexts Head: ", self.tokenized_contexts[:5])
-            
-        #     # self.BM25 = BM25Okapi(self.tokenized_contexts, k1=1.2, b=0.75)
-        #     with open(self.index_file, "wb") as f:
-        #         pickle.dump(self.BM25, f)
-        #     print("BM25 index saved to pickle.")
-        
-        # Elasticsearch의 BM25Retrieval을 사용
-        MAX_LENGTH = 512 
-        
-        # 긴 지문을 일정한 길이로 분할하는 함수
-        def split_long_content(content, max_length=MAX_LENGTH):
-            return [content[i:i+max_length] for i in range(0, len(content), max_length)]
-        
-        print(f"Tokenizing {len(self.contexts)} contexts for BM25...")
-        
-        # Pororo NER 태스크 불러오기
-        ner = Pororo(task="ner", lang="ko")
-            
-        
-        for doc in tqdm(self.contexts, desc="Make BM25: "):
-            content_splits = split_long_content(doc[0])
-            for i, content in enumerate(content_splits): 
-                ner_result = ner(content)
-                named_entities = " ".join([entity[0] for entity in ner_result if entity[1] != 'O'])  # 'O'는 개체명이 아닌 일반 단어
-                augmented_content = f"{named_entities} {content}" if named_entities else content
-                doc_dict = { 
-                    "id": f"{str(doc[1])}_{i}",  # 각 분할된 지문에 고유 ID 부여
-                    "title": doc[2], 
-                    "content": augmented_content
-                }
-                # es.indices.delete(index=INDEX, id=doc[1])
-                es.index(index=INDEX, id=doc_dict['id'], body=doc_dict)
-
-            
-    def build_faiss(self, num_clusters=64) -> NoReturn:
-
-        """
-        Summary:
-            속성으로 저장되어 있는 Passage Embedding을
-            Faiss indexer에 fitting 시켜놓습니다.
-            이렇게 저장된 indexer는 `get_relevant_doc`에서 유사도를 계산하는데 사용됩니다.
-
-        Note:
-            Faiss는 Build하는데 시간이 오래 걸리기 때문에,
-            매번 새롭게 build하는 것은 비효율적입니다.
-            그렇기 때문에 build된 index 파일을 저정하고 다음에 사용할 때 불러옵니다.
-            다만 이 index 파일은 용량이 1.4Gb+ 이기 때문에 여러 num_clusters로 시험해보고
-            제일 적절한 것을 제외하고 모두 삭제하는 것을 권장합니다.
-        """
-
-        indexer_name = f"faiss_clusters{num_clusters}.index"
-        indexer_path = os.path.join(self.data_path, indexer_name)
-        if os.path.isfile(indexer_path):
-            print("Load Saved Faiss Indexer.")
-            self.indexer = faiss.read_index(indexer_path)
-
-        else:
-            p_emb = self.p_embedding.astype(np.float32).toarray()
-            emb_dim = p_emb.shape[-1]
-
-            num_clusters = num_clusters
-            quantizer = faiss.IndexFlatL2(emb_dim)
-
-            self.indexer = faiss.IndexIVFScalarQuantizer(
-                quantizer, quantizer.d, num_clusters, faiss.METRIC_L2
-            )
-            self.indexer.train(p_emb)
-            self.indexer.add(p_emb)
-            faiss.write_index(self.indexer, indexer_path)
-            print("Faiss Indexer Saved.")
-
-    def retrieve_es(
-        self, query_or_dataset: Union[str, Dataset], topk: Optional[int] = 10, es: Elasticsearch = None, INDEX: str = ''):
-        if isinstance(query_or_dataset, str):
-            query = {
-                'size': topk, 
-                'query': { 
-                    'match': {
-                        'content': query_or_dataset
-                    }
-                }
-            }
-            response = es.search(index=INDEX, body=query)
-            print("[Search query]\n", query_or_dataset, "\n") 
-            
-            # Elasticsearch의 검색 결과를 처리
-            doc_scores = []
-            topk_indices = []
-            
-            # 결과 출력 및 점수 수집
-            for hit in response['hits']['hits']:
-                doc_scores.append(hit['_score'])  # Elasticsearch의 _score 값을 점수로 사용
-                topk_indices.append(hit['_id'])   # 문서의 ID를 topk 인덱스처럼 사용
-
-                # 결과 출력 (선택적으로 주석 해제하여 사용)
-                print(f"Passage ID: {hit['_id']} with score {hit['_score']:.4f}")
-                print(f"Content: {hit['_source']['content']}\n")
-            
-            
-        elif isinstance(query_or_dataset, Dataset): 
-            # 여러 쿼리 처리
-            total = []
-            for idx, example in enumerate(tqdm(query_or_dataset, desc="BM25 retrieval")):
-                query = example["question"]
-
-                # Elasticsearch 쿼리 작성
-                es_query = {
-                    'size': topk,  # topk 설정
-                    'query': { 
-                        'match': {
-                            'content': query  # question에 해당하는 내용으로 검색
-                        }
-                    }
-                }
-                
-                # Elasticsearch 검색 실행
-                response = es.search(index=INDEX, body=es_query)
-                
-                # 결과 정리
-                topk_contexts = []
-                for hit in response['hits']['hits']:
-                    content = hit['_source']['content']
-                    # content가 리스트라면 이를 문자열로 변환
-                    topk_contexts.append(content[1])
-                    
-                
-                    
-                # 현재 쿼리의 결과 저장
-                tmp = {
-                    "question": query,
-                    "id": query_or_dataset["id"][idx],
-                    "context": " ".join(topk_contexts)  # 검색된 상위 컨텍스트들을 합침
-                }
-                
-                # 만약 answers 키가 있으면 답변도 포함
-                if "answers" in example.keys():
-                    tmp["answers"] = example["answers"]
-                    
-                total.append(tmp)
-                
-            # 결과를 데이터프레임으로 변환하여 반환
-            cqas = pd.DataFrame(total)
-            return cqas
-            
-    def retrieve(
-        self, query_or_dataset: Union[str, Dataset], topk: Optional[int] = 10
-    ) -> Union[Tuple[List[float], List[int]], pd.DataFrame]:
-        """
-        Arguments:
-            query_or_dataset: Query를 받습니다. (문자열 또는 Dataset)
-            topk: 상위 몇 개의 passage를 사용할지 지정합니다.
-
-        Returns:
-            단일 Query의 경우 상위 passage들을 반환합니다.
-            다수의 Query의 경우 DataFrame으로 반환합니다.
-        """ 
-        
-
-        if isinstance(query_or_dataset, str):
-            # 단일 쿼리 처리
-            tokenized_query = self.q_tokenize_fn(query_or_dataset)
-            doc_scores = self.BM25.get_scores(tokenized_query)
-            topk_indices = np.argsort(doc_scores)[::-1][:topk]
-            print("[Search query]\n", query_or_dataset, "\n")
-            
-            # for i in range(topk):
-            #     print(f"Top-{i+1} passage with score {doc_scores[topk_indices[i]]:.4f}")
-            #     print(self.contexts[topk_indices[i]]) 
-
-            return doc_scores[topk_indices].tolist(), topk_indices.tolist()
-
-        elif isinstance(query_or_dataset, Dataset):
-            # 여러 쿼리 처리
-            total = []
-
-
-            # 이거 나중에 에러 없는 경우에는 queries[:50] -> queries로 변경하기
-            for idx, example in enumerate(tqdm(query_or_dataset, desc="BM25 retrieval")):
-                query = example["question"]
-                tokenized_query = self.q_tokenize_fn(query)
-                doc_scores = self.BM25.get_scores(tokenized_query)
-                topk_indices = np.argsort(doc_scores)[::-1][:topk]
-
-                tmp = {
-                    "question": query,
-                    "id": query_or_dataset["id"][idx],
-                    "context": " ".join([self.contexts[i] for i in topk_indices])
-                }
-                
-                if "answers" in example.keys():
-                    tmp["answers"] = example["answers"]
-                total.append(tmp)
-                
-            cqas = pd.DataFrame(total)  
-            return cqas
-        
-    def get_relevant_doc(self, query: str, k: Optional[int] = 1) -> Tuple[List, List]:
-
-        """
-        Arguments:
-            query (str):
-                하나의 Query를 받습니다.
-            k (Optional[int]): 1
-                상위 몇 개의 Passage를 반환할지 정합니다.
-        Note:
-            vocab 에 없는 이상한 단어로 query 하는 경우 assertion 발생 (예) 뙣뙇?
-        """
-
-        with timer("transform"):
-            query_vec = self.tfidfv.transform([query])
-        assert (
-            np.sum(query_vec) != 0
-        ), "오류가 발생했습니다. 이 오류는 보통 query에 vectorizer의 vocab에 없는 단어만 존재하는 경우 발생합니다."
-
-        with timer("query ex search"):
-            result = query_vec * self.p_embedding.T
-        if not isinstance(result, np.ndarray):
-            result = result.toarray()
-
-        sorted_result = np.argsort(result.squeeze())[::-1]
-        doc_score = result.squeeze()[sorted_result].tolist()[:k]
-        doc_indices = sorted_result.tolist()[:k]
-        return doc_score, doc_indices
-
-    def get_relevant_doc_bulk(
-        self, queries: List, k: Optional[int] = 1
-    ) -> Tuple[List, List]:
-
-        """
-        Arguments:
-            queries (List):
-                하나의 Query를 받습니다.
-            k (Optional[int]): 1
-                상위 몇 개의 Passage를 반환할지 정합니다.
-        Note:
-            vocab 에 없는 이상한 단어로 query 하는 경우 assertion 발생 (예) 뙣뙇?
-        """
-
-        query_vec = self.tfidfv.transform(queries)
-        assert (
-            np.sum(query_vec) != 0
-        ), "오류가 발생했습니다. 이 오류는 보통 query에 vectorizer의 vocab에 없는 단어만 존재하는 경우 발생합니다."
-
-        result = query_vec * self.p_embedding.T
-        if not isinstance(result, np.ndarray):
-            result = result.toarray()
-        doc_scores = []
-        doc_indices = []
-        for i in range(result.shape[0]):
-            sorted_result = np.argsort(result[i, :])[::-1]
-            doc_scores.append(result[i, :][sorted_result].tolist()[:k])
-            doc_indices.append(sorted_result.tolist()[:k])
-        return doc_scores, doc_indices
-
-    def retrieve_faiss(
-        self, query_or_dataset: Union[str, Dataset], topk: Optional[int] = 1
-    ) -> Union[Tuple[List, List], pd.DataFrame]:
-
-        """
-        Arguments:
-            query_or_dataset (Union[str, Dataset]):
-                str이나 Dataset으로 이루어진 Query를 받습니다.
-                str 형태인 하나의 query만 받으면 `get_relevant_doc`을 통해 유사도를 구합니다.
-                Dataset 형태는 query를 포함한 HF.Dataset을 받습니다.
-                이 경우 `get_relevant_doc_bulk`를 통해 유사도를 구합니다.
-            topk (Optional[int], optional): Defaults to 1.
-                상위 몇 개의 passage를 사용할 것인지 지정합니다.
-
-        Returns:
-            1개의 Query를 받는 경우  -> Tuple(List, List)
-            다수의 Query를 받는 경우 -> pd.DataFrame: [description]
-
-        Note:
-            다수의 Query를 받는 경우,
-                Ground Truth가 있는 Query (train/valid) -> 기존 Ground Truth Passage를 같이 반환합니다.
-                Ground Truth가 없는 Query (test) -> Retrieval한 Passage만 반환합니다.
-            retrieve와 같은 기능을 하지만 faiss.indexer를 사용합니다.
-        """
-
-        assert self.indexer is not None, "build_faiss()를 먼저 수행해주세요."
-
-        if isinstance(query_or_dataset, str):
-            doc_scores, doc_indices = self.get_relevant_doc_faiss(
-                query_or_dataset, k=topk
-            )
-            print("[Search query]\n", query_or_dataset, "\n")
-
-            # for i in range(topk):
-            #     print("Top-%d passage with score %.4f" % (i + 1, doc_scores[i]))
-            #     print(self.contexts[doc_indices[i]])
-
-            return (doc_scores, [self.contexts[doc_indices[i]] for i in range(topk)])
-
-        elif isinstance(query_or_dataset, Dataset):
-
-            # Retrieve한 Passage를 pd.DataFrame으로 반환합니다.
-            queries = query_or_dataset["question"]
-            total = []
-
-            with timer("query faiss search"):
-                doc_scores, doc_indices = self.get_relevant_doc_bulk_faiss(
-                    queries, k=topk
-                )
-            for idx, example in enumerate(
-                tqdm(query_or_dataset, desc="Sparse retrieval: ")
-            ):
-                tmp = {
-                    # Query와 해당 id를 반환합니다.
-                    "question": example["question"],
-                    "id": example["id"],
-                    # Retrieve한 Passage의 id, context를 반환합니다.
-                    "context": " ".join(
-                        [self.contexts[pid] for pid in doc_indices[idx]]
-                    ),
-                }
-                if "context" in example.keys() and "answers" in example.keys():
-                    # validation 데이터를 사용하면 ground_truth context와 answer도 반환합니다.
-                    tmp["original_context"] = example["context"]
-                    tmp["answers"] = example["answers"]
-                total.append(tmp)
-
-            return pd.DataFrame(total)
-
-    def get_relevant_doc_faiss(
-        self, query: str, k: Optional[int] = 1
-    ) -> Tuple[List, List]:
-
-        """
-        Arguments:
-            query (str):
-                하나의 Query를 받습니다.
-            k (Optional[int]): 1
-                상위 몇 개의 Passage를 반환할지 정합니다.
-        Note:
-            vocab 에 없는 이상한 단어로 query 하는 경우 assertion 발생 (예) 뙣뙇?
-        """
-
-        query_vec = self.tfidfv.transform([query])
-        assert (
-            np.sum(query_vec) != 0
-        ), "오류가 발생했습니다. 이 오류는 보통 query에 vectorizer의 vocab에 없는 단어만 존재하는 경우 발생합니다."
-
-        q_emb = query_vec.toarray().astype(np.float32)
-        with timer("query faiss search"):
-            D, I = self.indexer.search(q_emb, k)
-
-        return D.tolist()[0], I.tolist()[0]
-
-    def get_relevant_doc_bulk_faiss(
-        self, queries: List, k: Optional[int] = 1
-    ) -> Tuple[List, List]:
-
-        """
-        Arguments:
-            queries (List):
-                하나의 Query를 받습니다.
-            k (Optional[int]): 1
-                상위 몇 개의 Passage를 반환할지 정합니다.
-        Note:
-            vocab 에 없는 이상한 단어로 query 하는 경우 assertion 발생 (예) 뙣뙇?
-        """
-
-        query_vecs = self.tfidfv.transform(queries)
-        assert (
-            np.sum(query_vecs) != 0
-        ), "오류가 발생했습니다. 이 오류는 보통 query에 vectorizer의 vocab에 없는 단어만 존재하는 경우 발생합니다."
-
-        q_embs = query_vecs.toarray().astype(np.float32)
-        D, I = self.indexer.search(q_embs, k)
-
-        return D.tolist(), I.tolist()
-
-# Poly Encoder를 이용해서 DenseRetrieval 클래스를 구현
-class PolyEncoder(nn.Module): 
-    def __init__(self, model_name_or_path, poly_m=64, device="cuda"):
-        super(PolyEncoder, self).__init__()
-        self.bert = AutoModel.from_pretrained(model_name_or_path) 
-        self.poly_m = poly_m 
-        self.poly_code_embeddings = nn.Embedding(poly_m, self.bert.config.hidden_size).to(device) 
-        self.device = device
-        # Extract 'text' field from wiki and remove duplicates 
-
-        # Initialize poly_code_embeddings
-        nn.init.normal_(self.poly_code_embeddings.weight, self.bert.config.hidden_size ** -0.5)
-
-    def __len__(self):
-        return len(self.queries)
-
-    def __getitem__(self, idx):
-        query = self.queries[idx]
-        context = self.contexts[idx]
-        
-        # 쿼리와 문맥을 토크나이징
-        query_inputs = self.tokenizer(query, truncation=True, padding='max_length', max_length=self.max_length, return_tensors="pt")
-        context_inputs = self.tokenizer(context, truncation=True, padding='max_length', max_length=self.max_length, return_tensors="pt")
-        
-        return {
-            'query_input_ids': query_inputs['input_ids'].squeeze(0),
-            'query_attention_mask': query_inputs['attention_mask'].squeeze(0),
-            'context_input_ids': context_inputs['input_ids'].squeeze(0),
-            'context_attention_mask': context_inputs['attention_mask'].squeeze(0)
-        }
-
-    def dot_attention(self, q, k, v):
-        """
-        q: [bs, poly_m, dim] or [bs, res_cnt, dim]
-        k=v: [bs, length, dim] or [bs, poly_m, dim]
-        """
-        attn_weights = torch.matmul(q, k.transpose(2, 1))  # [bs, poly_m, length]
-        attn_weights = nn.functional.softmax(attn_weights, dim=-1) 
-        output = torch.matmul(attn_weights, v)  # [bs, poly_m, dim] 
-        return output
-    
-    def forward(self, input_ids=None, attention_mask=None, context_input_ids=None, context_attention_mask=None):
-        # 쿼리 임베딩만 계산하는 경우
-        if input_ids is not None and context_input_ids is None:
-            query_output = self.bert(input_ids=input_ids, attention_mask=attention_mask).last_hidden_state
-            batch_size = input_ids.size(0)
-
-            # Poly-code embeddings 생성
-            poly_code_ids = torch.arange(self.poly_m).to(self.device)
-            poly_code_ids = poly_code_ids.unsqueeze(0).expand(batch_size, self.poly_m)  # [bs, poly_m]
-            poly_codes = self.poly_code_embeddings(poly_code_ids)  # [bs, poly_m, dim]
-
-            # Dot attention 적용
-            query_emb = self.dot_attention(poly_codes, query_output, query_output)
-            return query_emb
-
-        # 문맥 임베딩만 계산하는 경우
-        elif context_input_ids is not None and input_ids is None:
-            context_output = self.bert(input_ids=context_input_ids, attention_mask=context_attention_mask).last_hidden_state
-            context_emb = context_output[:, 0, :]  # [CLS] 토큰 사용
-            return context_emb
-
-        # 쿼리와 문맥 임베딩 모두가 주어진 경우 (정규 forward, 점수 계산)
-        elif input_ids is not None and context_input_ids is not None:
-            query_output = self.bert(input_ids=input_ids, attention_mask=attention_mask).last_hidden_state
-            batch_size = input_ids.size(0)
-
-            # Poly-code embeddings 생성
-            poly_code_ids = torch.arange(self.poly_m).to(self.device)
-            poly_code_ids = poly_code_ids.unsqueeze(0).expand(batch_size, self.poly_m)  # [bs, poly_m]
-            poly_codes = self.poly_code_embeddings(poly_code_ids)  # [bs, poly_m, dim]
-
-            # Dot attention 적용
-            query_emb = self.dot_attention(poly_codes, query_output, query_output)
-
-            # 문맥 임베딩 계산
-            context_output = self.bert(input_ids=context_input_ids, attention_mask=context_attention_mask).last_hidden_state
-            context_emb = context_output[:, 0, :]  # [CLS] 토큰
-
-            # 쿼리와 문맥 임베딩 간의 점수 계산
-            scores = torch.matmul(query_emb, context_emb.unsqueeze(-1)).squeeze(-1)  # [bs, poly_m]
-            return query_emb, context_emb, scores
-
-class DenseRetrievalPolyEncoder(torch.nn.Module):
-    def __init__(self, model_name_or_path, data_path, context_path, poly_m=64, margin=2, device="cuda"): 
-        super(DenseRetrievalPolyEncoder, self).__init__()
-        self.model = PolyEncoder(model_name_or_path, poly_m=poly_m, device=device).to(device)
-        self.tokenizer = AutoTokenizer.from_pretrained(model_name_or_path)
-        self.loss_fct = nn.TripletMarginLoss(margin=margin)  # Triplet Margin Loss 적용
-        self.data_path = data_path
-        self.context_path = context_path
-        self.device = device 
-        self.faiss_index = None
-    
-        # Load Wikipedia data (contexts) from json file
-        with open(os.path.join(data_path, context_path), "r", encoding="utf-8") as f:
-            wiki = json.load(f)
-
-        # Extract 'text' field from wiki and remove duplicates
-        self.contexts = list(dict.fromkeys([v["text"] for v in wiki.values()])) 
-
-    def build_faiss_index(self, context_embeddings): 
-        # L2 거리를 기반으로 faiss 인덱스 생성하기 
-        dim = context_embeddings.shape[1] 
-        self.faiss_index = faiss.IndexFlatL2(dim) 
-
-        # FAISS 인덱스에 문맥 추가하기 
-        context_embeddings_np = context_embeddings.cpu().numpy() 
-        self.faiss_index.add(context_embeddings_np) 
-        print(f"FAISS 인덱스가 {len(context_embeddings_np)} 개의 문맥 임베딩으로 빌드되었습니다.")
-
-    def encode_query_context(self, query, context):
-        query_inputs = self.tokenizer(query, return_tensors="pt", padding=True, truncation=True).to(self.device)
-        context_inputs = self.tokenizer(context, return_tensors="pt", padding=True, truncation=True).to(self.device)
-        score = self.model(query_inputs.input_ids, query_inputs.attention_mask, context_inputs.input_ids, context_inputs.attention_mask)
-        return score.item()
-    
-    def encode_query_context_batch(self, queries):
-        query_embeddings = []  # 쿼리 임베딩 저장소
-        
-        # 쿼리와 문맥 각각에 대해 임베딩 계산
-        for query in queries:
-            # 쿼리를 토크나이징 후 모델을 통해 임베딩 계산
-            query_inputs = self.tokenizer(query, return_tensors="pt", padding=True, truncation=True, max_length=512).to(self.device)
-
-            with torch.no_grad():
-                query_embedding = self.model(
-                    input_ids=query_inputs["input_ids"], 
-                    attention_mask=query_inputs["attention_mask"]
-                )
-            
-            query_embeddings.append(query_embedding)
-
-        # 캐시된 문맥 임베딩 불러오기
-        context_embeddings = self.cached_context_embeddings
-
-        return query_embeddings, context_embeddings
-
-    def retrieve(self, query_or_dataset, topk: int = 5, query_batch_size: int = 8): 
-        print("retrieve를 진행한다 - DRPE")
-        total_results = [] 
-
-        # GPU 사용 설정
-        device = torch.device("cuda" if torch.cuda.is_available() else "cpu")
-
-        # 단일 쿼리 처리
-        if isinstance(query_or_dataset, str):
-            print("단일 쿼리 처리를 진행한다.")
-            scores = []
-            context_batch_size = 16
-
-            for start_idx in tqdm(range(0, len(self.contexts), context_batch_size), desc="단일 쿼리 컨텍스트 처리"):
-                context_batch = self.contexts[start_idx:start_idx + context_batch_size]
-                batch_scores = self.encode_query_context_batch([query_or_dataset] * len(context_batch)) 
-            
-                # batch_scores가 임베딩 벡터일 경우, 유사도를 사용해 단일 값으로 변환
-                for query_embedding, context_embedding in zip(batch_scores[0], batch_scores[1]):
-                    query_tensor = torch.tensor(query_embedding, dtype=torch.float32).to(device)  # float32로 변환 후 GPU로 이동
-                    context_tensor = torch.tensor(context_embedding, dtype=torch.float32).to(device)  # float32로 변환 후 GPU로 이동
-
-                    # 코사인 유사도 계산
-                    similarity = F.cosine_similarity(query_tensor, context_tensor, dim=-1)
-                    scores.append(similarity.mean().item())  # 단일 값으로 변환 후 저장
-  
-            # 상위 k개 문서 선택
-            topk_indices = sorted(range(len(scores)), key=lambda i: scores[i], reverse=True)[:topk]
-            topk_contexts = [self.contexts[i] for i in topk_indices]
-            topk_scores = [scores[i] for i in topk_indices]
-
-            return pd.DataFrame({"query": query_or_dataset, "topk_contexts": topk_contexts, "topk_scores": topk_scores})
-
-        # 다중 쿼리 처리 (PolyEncoder 방식으로 개선)
-        elif isinstance(query_or_dataset, Dataset): 
-            print("다중 쿼리 처리를 진행한다.")
-            queries = query_or_dataset["question"]
-
-            # 쿼리 배치와 문서 배치를 동시에 인코딩하고 PolyEncoder를 사용하여 처리
-            for start_idx in tqdm(range(0, len(queries), query_batch_size), desc="Processing queries"):
-                query_batch = queries[start_idx:start_idx + query_batch_size]
-                
-                # 쿼리와 문서 배치를 한번에 인코딩
-                query_inputs = self.tokenizer(query_batch, return_tensors="pt", padding=True, truncation=True).to(self.device)
-                context_inputs = self.tokenizer(self.contexts, return_tensors="pt", padding=True, truncation=True).to(self.device)
-
-                # PolyEncoder로 쿼리 배치와 문서 배치에 대한 점수 계산
-                scores = self.model(query_inputs.input_ids, query_inputs.attention_mask, 
-                                    context_inputs.input_ids, context_inputs.attention_mask)
-
-                # 상위 k개의 문서 선택
-                topk_indices = torch.topk(scores, topk, dim=1).indices
-                for i, query in tqdm(enumerate(query_batch), desc="Processing documents"):
-                    topk_contexts = [self.contexts[idx] for idx in topk_indices[i]]
-                    topk_scores = scores[i][topk_indices[i]].tolist()
-
-                    total_results.append({
-                        "query": query,
-                        "topk_contexts": topk_contexts,
-                        "topk_scores": topk_scores,
-                    })
-
-            return pd.DataFrame(total_results)
-    
-    def preprocess_function(self, examples, tokenizer):
-        # 쿼리와 문맥에 대해 각각 토큰화 진행
-        query_encodings = tokenizer(examples['question'], truncation=True, padding=True)
-
-        # positive_context는 실제 context를 사용
-        positive_encodings = tokenizer(examples['context'], truncation=True, padding=True)
-        
-        # negative_context는 다른 문서를 무작위로 선택 (배치 내에서 무작위로 섞기)
-        shuffled_contexts = random.sample(examples['context'], len(examples['context']))
-        negative_encodings = tokenizer(shuffled_contexts, truncation=True, padding=True) 
-
-        return {
-            'query_input_ids': query_encodings['input_ids'],
-            'query_attention_mask': query_encodings['attention_mask'],
-            'positive_context_input_ids': positive_encodings['input_ids'],
-            'positive_context_attention_mask': positive_encodings['attention_mask'],
-            'negative_context_input_ids': negative_encodings['input_ids'],
-            'negative_context_attention_mask': negative_encodings['attention_mask']
-        }
-
-    def custom_collate_fn(self, batch):
-        # 각 요소에서 'input_ids'와 'attention_mask'를 추출하여 패딩
-        query_input_ids = [torch.tensor(b['query_input_ids']) for b in batch]
-        query_attention_mask = [torch.tensor(b['query_attention_mask']) for b in batch]
-        
-        positive_context_input_ids = [torch.tensor(b['positive_context_input_ids']) for b in batch]
-        positive_context_attention_mask = [torch.tensor(b['positive_context_attention_mask']) for b in batch]
-        
-        negative_context_input_ids = [torch.tensor(b['negative_context_input_ids']) for b in batch]
-        negative_context_attention_mask = [torch.tensor(b['negative_context_attention_mask']) for b in batch]
-
-        # 패딩을 통해 각 시퀀스의 길이를 맞춤
-        padded_query_input_ids = pad_sequence(query_input_ids, batch_first=True, padding_value=0)
-        padded_query_attention_mask = pad_sequence(query_attention_mask, batch_first=True, padding_value=0)
-        
-        padded_positive_context_input_ids = pad_sequence(positive_context_input_ids, batch_first=True, padding_value=0)
-        padded_positive_context_attention_mask = pad_sequence(positive_context_attention_mask, batch_first=True, padding_value=0)
-        
-        padded_negative_context_input_ids = pad_sequence(negative_context_input_ids, batch_first=True, padding_value=0)
-        padded_negative_context_attention_mask = pad_sequence(negative_context_attention_mask, batch_first=True, padding_value=0)
-
-        return {
-            'query_input_ids': padded_query_input_ids,
-            'query_attention_mask': padded_query_attention_mask,
-            'positive_context_input_ids': padded_positive_context_input_ids,
-            'positive_context_attention_mask': padded_positive_context_attention_mask,
-            'negative_context_input_ids': padded_negative_context_input_ids,
-            'negative_context_attention_mask': padded_negative_context_attention_mask,
-        }
-
-    def hard_negative_mining(self, query_emb, negative_embs, positive_emb, margin=1.5):
-        """
-        Hard Negative Mining: Negative 샘플 중에서 Positive와 가장 가까운 Negative 샘플을 선택합니다.
-        """
-        query_emb_mean = query_emb.mean(dim=1)
-        # Positive와 Negative 간의 거리를 계산
-        negative_distances = torch.norm(query_emb_mean - negative_embs, dim=1)  # 각 Negative 샘플과의 거리 
-
-        # 가장 가까운 Negative 샘플을 선택
-        hardest_negative_idx = torch.argmin(negative_distances)  # 가장 가까운 Negative 샘플 인덱스
-        hard_negative = negative_embs[hardest_negative_idx]  # Hard Negative 샘플 선택
-        
-        hard_negative = hard_negative.unsqueeze(0) 
-        return hard_negative      
-
-    def train_step(self, batch, optimizer, scheduler):
-        self.model.train()
-        total_loss = 0
-
-        query_input_ids = batch['query_input_ids'].to(self.device)
-        query_attention_mask = batch['query_attention_mask'].to(self.device)
-        positive_context_input_ids = batch['positive_context_input_ids'].to(self.device)  # 정답 문서
-        positive_context_attention_mask = batch['positive_context_attention_mask'].to(self.device)
-        negative_context_input_ids = batch['negative_context_input_ids'].to(self.device)  # 오답 문서
-        negative_context_attention_mask = batch['negative_context_attention_mask'].to(self.device)
-
-        # 쿼리와 문서 임베딩 계산
-        query_emb, positive_emb, scores = self.model(query_input_ids, query_attention_mask, positive_context_input_ids, positive_context_attention_mask)
-        _, negative_embs, _ = self.model(query_input_ids, query_attention_mask, negative_context_input_ids, negative_context_attention_mask) 
-
-        # Hard Negative Mining 적용
-        hard_negative = self.hard_negative_mining(query_emb, negative_embs, positive_emb)
-
-        # 임베딩 차원이 2D인지 확인 후 연산
-        query_emb_mean = query_emb.mean(dim=1) 
-        positive_emb_mean = positive_emb
-
-        # TripletMarginLoss로 손실 계산 
-        loss = self.loss_fct(query_emb_mean, positive_emb_mean, hard_negative)  # 쿼리와 정답 문서 임베딩 간의 거리는 최소화하고, 오답 문서와는 최대화
-
-        # 스코어 값 출력
-        if random.random() < 0.05:  # 5% 확률로 스코어 확인
-            positive_score = torch.norm(query_emb_mean - positive_emb_mean, p=2)
-            negative_score = torch.norm(query_emb_mean - hard_negative, p=2)
-            print(f"Positive Score (L2 distance): {positive_score}")
-            print(f"Negative Score (L2 distance): {negative_score}")
-            print(f"Loss: {loss.item()}")
-
-        # 역전파 및 최적화
-        loss.backward()
-        optimizer.step()
-        scheduler.step()
-
-        total_loss += loss.item()
-
-        return total_loss
-
-    def train_model(self, model, train_dataloader, val_dataloader=None, epochs=1, lr=5e-6, warmup_steps=500):
-        # Optimizer와 Scheduler 설정
-        optimizer = AdamW(self.model.parameters(), lr=lr)
-        total_steps = len(train_dataloader) * epochs
-        scheduler = get_linear_schedule_with_warmup(optimizer, num_warmup_steps=warmup_steps, num_training_steps=total_steps)
-    
-        # 학습 시작
-        for epoch in tqdm(range(epochs), desc="에폭: "):
-            self.model.train()  # 모델을 학습 모드로 설정
-            total_loss = 0
-
-            print(f"Epoch {epoch + 1}/{epochs}")
-
-            print("Length of Train DataLoader: ", len(train_dataloader))
-
-            for step, batch in tqdm(enumerate(train_dataloader), desc="데이터 트레이닝하기"):
-                optimizer.zero_grad()  # 이전 배치의 gradient 초기화
-
-                # 각 배치에서 train_step 호출하여 손실 계산 및 학습
-                loss = self.train_step(batch, optimizer, scheduler)  # 배치 단위 학습
-                total_loss += loss
-
-                if step % 100 == 0:  # 100 스텝마다 현재 손실 출력
-                    print(f"Step {step}, Loss: {loss}")
-
-    def cache_context_embeddings(self, batch_size=16):  # 배치 크기 조정 가능
-        context_embeddings = []
-        for start_idx in tqdm(range(0, len(self.contexts), batch_size), desc="문맥 임베딩 계산"):
-            context_batch = self.contexts[start_idx:start_idx + batch_size]
-            context_inputs = self.tokenizer(context_batch, return_tensors="pt", padding=True, truncation=True, max_length=512).to(self.device)
-            
-            with torch.no_grad():  # 메모리 절약을 위해 no_grad 사용
-                _, context_embedding, _ = self.model(
-                    input_ids=context_inputs.input_ids, attention_mask=context_inputs.attention_mask,
-                    context_input_ids=context_inputs.input_ids, context_attention_mask=context_inputs.attention_mask
-                )
-            context_embeddings.append(context_embedding.cpu())
-        
-        # 캐시 파일로 저장
-        torch.save(torch.cat(context_embeddings), "cached_context_embeddings.pt")
-
-    def load_cached_context_embeddings(self):
-        self.cached_context_embeddings = torch.load("cached_context_embeddings.pt").to(self.device)
-
-# Dense 관련 코드
-# if __name__ == "__main__":
-#     parser = argparse.ArgumentParser(description="Poly Encoder-based Dense Retrieval")
-#     parser.add_argument(
-#         "--dataset_name", metavar="./data/train_dataset", type=str, help="Dataset path", default="../data/train_dataset"
-#     )
-#     parser.add_argument(
-#         "--model_name_or_path",
-#         metavar="klue/bert-base",
-#         type=str,
-#         help="Model name or path for PolyEncoder", 
-#         default="klue/bert-base",
-#     )
-#     parser.add_argument("--data_path", metavar="./data", type=str, help="Path to data", default="../data")
-#     parser.add_argument(
-#         "--context_path", metavar="wikipedia_documents", type=str, help="Path to contexts (wikipedia data)", default="wikipedia_documents.json"
-#     )
-#     parser.add_argument("--use_faiss", metavar=True, type=bool, help="Use FAISS for retrieval", default=False)
-
-#     args = parser.parse_args()
-
-#     # Test dataset load
-#     org_dataset = load_from_disk(args.dataset_name)
-#     full_ds = concatenate_datasets(
-#         [
-#             org_dataset["train"].flatten_indices(),
-#             org_dataset["validation"].flatten_indices(),
-#         ]
-#     )
-#     print("*" * 40, "query dataset", "*" * 40)
-#     torch.cuda.empty_cache()
-#     # Initialize PolyEncoder-based Dense Retrieval
-#     retriever = DenseRetrievalPolyEncoder(
-#         model_name_or_path=args.model_name_or_path,
-#         data_path=args.data_path,
-#         context_path=args.context_path, 
-#         poly_m=64,  # You can adjust this value based on your needs
-#         device="cuda" if torch.cuda.is_available() else "cpu"
-#     )
-
-#     query = "대통령을 포함한 미국의 행정부 견제권을 갖는 국가 기관은?"
-
-#     if args.use_faiss:
-#         # FAISS-based retrieval
-#         with timer("single query by faiss"):
-#             scores, indices = retriever.retrieve_faiss(query)
-
-#         # Bulk query processing
-#         with timer("single query by faiss"): 
-#             scores, indices = retriever.retrieve_faiss(query)
-#             print(f"Top results for query: {query}")
-#     else:
-#         # Single query evaluation
-#         with timer("single query by exhaustive search"):
-#             if os.path.exists("cached_context_embeddings.pt"):
-#                 print("캐시된 문맥 임베딩을 불러옵니다.")
-#                 retriever.load_cached_context_embeddings()
-#             else:
-#                 print("문맥 임베딩을 계산하고 캐싱합니다.")
-#                 retriever.cache_context_embeddings()
-
-#             result = retriever.retrieve(query) 
-#             print(result)
-
-#     #    Exhaustive DPR Search using PolyEncoder
-#         with timer("bulk query by exhaustive search"): 
-#             def show_differences(str1, str2):
-#                 print("Original Context:\n", repr(str1))
-#                 print("Corrected Context:\n", repr(str2))
-#                 if str1 != str2:
-#                     for i, (a, b) in enumerate(zip(str1, str2)):
-#                         if a != b:
-#                             print(f"Difference at index {i}: '{a}' != '{b}'")
-
-#             # PolyEncoder-based retrieval for multiple queries
-#             df = retriever.retrieve(full_ds, topk=40, query_batch_size=4) 
-#             print(df)
-            
-#             # 데이터프레임의 열 목록을 출력
-#             print("df columns: ", df.columns) 
-
-#             if df is not None and "original_context" in df.columns and "first_context" in df.columns:
-#                 df["correct"] = df["original_context"] == df["first_context"]
-#                 print("correct retrieval result by exhaustive search", df["correct"].sum() / len(df))
-#             else:
-#                 print("Error: DataFrame doesn't contain required columns")
-
-# BM25 관련 코드
-if __name__ == "__main__":
-    parser = argparse.ArgumentParser(description="")
-    parser.add_argument(
-        "--dataset_name", metavar="./data/train_dataset", type=str, help="", default="../data/train_dataset"
-    )
-    parser.add_argument(
-        "--model_name_or_path",
-        metavar="klue/roberta-large",
-        type=str,
-        help="", 
-        default="klue/roberta-large",
-    )
-    parser.add_argument("--data_path", metavar="./data", type=str, help="", default="../data")
-    parser.add_argument(
-        "--context_path", metavar="wikipedia_documents", type=str, help="", default="wikipedia_documents.json"
-    )
-    parser.add_argument("--use_faiss", metavar=False, type=bool, help="", default=False)
-
-    args = parser.parse_args()
-
-    # Test sparse
-    org_dataset = load_from_disk(args.dataset_name)
-    full_ds = concatenate_datasets(
-        [
-            org_dataset["train"].flatten_indices(),
-            org_dataset["validation"].flatten_indices(),
-        ]
-    )  # train dev 를 합친 4192 개 질문에 대해 모두 테스트
-    print("*" * 40, "query dataset", "*" * 40)
-    print(full_ds)
-
-    # Kiwi 초기화 
-    kiwi = Kiwi()
-
-    # tokenize_fn 정의
-    def kiwipiepy_tokenize(text):
-        try:
-            cleaned_text = text.encode('utf-8', 'ignore').decode('utf-8')
-            tokens = kiwi.tokenize(cleaned_text)
-            return [token.form for token in tokens]
-        except (UnicodeDecodeError, AttributeError) as e:
-            print(f"유니코드 디코딩 오류 발생, 지문 건너뛰기: {e}")
-            # 오류 발생 시 빈 리스트를 반환하여 해당 지문을 무시
-            return []
-        except Exception as e:
-            # 예상치 못한 다른 에러 발생 시 처리
-            print(f"알 수 없는 오류 발생, 지문 건너뛰기: {e}")
-            return []
-
-    retriever = SparseRetrieval(
-        tokenize_fn=kiwipiepy_tokenize,
-        q_tokenize_fn=kiwipiepy_tokenize,
-        data_path=args.data_path,
-        context_path=args.context_path,
-    )
-
-    query = "대통령을 포함한 미국의 행정부 견제권을 갖는 국가 기관은?"
-
-    if args.use_faiss:
-
-        # test single query
-        with timer("single query by faiss"):
-            scores, indices = retriever.retrieve_faiss(query)
-
-        # test bulk
-        with timer("bulk query by exhaustive search"): 
-            retriever.get_sparse_embedding()
-            df = retriever.retrieve_faiss(full_ds)
-            df["correct"] = df["original_context"] == df["context"]
-
-        
-            print("correct retrieval result by faiss", df["correct"].sum() / len(df))
-
-    else:
-        with timer("bulk query by exhaustive search"): 
-            def show_differences(str1, str2):
-                # 각 문자열을 줄 단위로 나눠서 보여줌
-                print("Original Context:\n", repr(str1))
-                print("Corrected Context:\n", repr(str2))
-
-                # 문자열이 동일하지 않을 경우 차이점을 출력
-                if str1 != str2:
-                    for i, (a, b) in enumerate(zip(str1, str2)):
-                        if a != b:
-                            print(f"Difference at index {i}: '{a}' != '{b}'")
-
-            
-            df = retriever.retrieve(full_ds)
-            df["correct"] = df["original_context"] == df["first_context"]
-            # 데이터프레임의 각 행을 비교하고 차이점을 출력
-            print(
-                "correct retrieval result by exhaustive search",
-                df["correct"].sum() / len(df),
-            )
-
-        with timer("single query by exhaustive search"):
-            scores, indices = retriever.retrieve(query) 
->>>>>>> 9c0861c5
+import argparse
+import json
+import os
+import pickle
+import random
+import re
+import time
+from contextlib import contextmanager
+from typing import List, NoReturn, Optional, Tuple, Union
+
+import faiss
+import kiwipiepy.transformers_addon
+import numpy as np
+import pandas as pd
+import torch
+import torch.nn as nn
+import torch.nn.functional as F
+from datasets import Dataset, concatenate_datasets, load_from_disk
+from elasticsearch import Elasticsearch
+from kiwipiepy import Kiwi
+from konlpy.tag import Okt
+from rank_bm25 import BM25Okapi
+from torch.nn.utils.rnn import pad_sequence
+from torch.utils.data import DataLoader
+from tqdm.auto import tqdm
+from transformers import (
+    AdamW,
+    AutoModel,
+    AutoTokenizer,
+    get_linear_schedule_with_warmup,
+)
+
+from pororo import Pororo
+
+seed = 2024
+random.seed(seed)  # python random seed 고정
+np.random.seed(seed)  # numpy random seed 고정
+
+
+@contextmanager
+def timer(name):
+    t0 = time.time()
+    yield
+    print(f"[{name}] done in {time.time() - t0:.3f} s")
+
+
+class SparseRetrieval:
+    def __init__(
+        self,
+        tokenize_fn,
+        q_tokenize_fn,
+        data_path: Optional[str] = "../data/",
+        context_path: Optional[str] = "wikipedia_documents.json",
+        index_file: Optional[str] = "bm25_index.pkl",
+        es: Elasticsearch = None,
+        INDEX: str = "",
+    ) -> NoReturn:
+        """
+        Arguments:
+            tokenize_fn:
+                기본 text를 tokenize해주는 함수입니다.
+                아래와 같은 함수들을 사용할 수 있습니다.
+                - lambda x: x.split(' ')
+                - Huggingface Tokenizer
+                - konlpy.tag의 Mecab
+
+            data_path:
+                데이터가 보관되어 있는 경로입니다.
+
+            context_path:
+                Passage들이 묶여있는 파일을 포함하는 경로명입니다.
+
+            context_path가 존재해야합니다.
+
+        Summary:
+            Passage 파일을 불러오고 TfidfVectorizer를 선언하는 기능을 합니다.
+        """
+        self.tokenize_fn = tokenize_fn
+        self.q_tokenize_fn = q_tokenize_fn
+        self.data_path = data_path
+        self.index_file = index_file
+
+        with open(os.path.join(data_path, context_path), "r", encoding="utf-8") as f:
+            wiki = json.load(f)
+
+        self.contexts = list(
+            {
+                tuple(sorted(d.items()))
+                for d in [
+                    {"id": v["document_id"], "title": v["title"], "content": v["text"]}
+                    for v in wiki.values()
+                ]
+            }
+        )
+
+        # 저장된 인덱스 파일이 있으면 로드, 없으면 새로 생성
+        # if os.path.isfile(self.index_file):
+        #     print("Loading BM25 index from pickle file...")
+        #     with open(self.index_file, "rb") as f:
+        #         self.BM25 = pickle.load(f)
+        # else:
+        #     print(f"Tokenizing {len(self.contexts)} contexts for BM25...")
+        #     self.tokenized_contexts = [tokenize_fn(context) for context in tqdm(self.contexts)]
+        #     print("Tokenized Contexts Head: ", self.tokenized_contexts[:5])
+
+        #     # self.BM25 = BM25Okapi(self.tokenized_contexts, k1=1.2, b=0.75)
+        #     with open(self.index_file, "wb") as f:
+        #         pickle.dump(self.BM25, f)
+        #     print("BM25 index saved to pickle.")
+
+        # Elasticsearch의 BM25Retrieval을 사용
+        MAX_LENGTH = 512
+
+        # 긴 지문을 일정한 길이로 분할하는 함수
+        def split_long_content(content, max_length=MAX_LENGTH):
+            return [
+                content[i : i + max_length] for i in range(0, len(content), max_length)
+            ]
+
+        print(f"Tokenizing {len(self.contexts)} contexts for BM25...")
+
+        # Pororo NER 태스크 불러오기
+        ner = Pororo(task="ner", lang="ko")
+
+        for doc in tqdm(self.contexts, desc="Make BM25: "):
+            content_splits = split_long_content(doc[0])
+            for i, content in enumerate(content_splits):
+                ner_result = ner(content)
+                named_entities = " ".join(
+                    [entity[0] for entity in ner_result if entity[1] != "O"]
+                )  # 'O'는 개체명이 아닌 일반 단어
+                augmented_content = (
+                    f"{named_entities} {content}" if named_entities else content
+                )
+                doc_dict = {
+                    "id": f"{str(doc[1])}_{i}",  # 각 분할된 지문에 고유 ID 부여
+                    "title": doc[2],
+                    "content": augmented_content,
+                }
+                # es.indices.delete(index=INDEX, id=doc[1])
+                es.index(index=INDEX, id=doc_dict["id"], body=doc_dict)
+
+    def build_faiss(self, num_clusters=64) -> NoReturn:
+        """
+        Summary:
+            속성으로 저장되어 있는 Passage Embedding을
+            Faiss indexer에 fitting 시켜놓습니다.
+            이렇게 저장된 indexer는 `get_relevant_doc`에서 유사도를 계산하는데 사용됩니다.
+
+        Note:
+            Faiss는 Build하는데 시간이 오래 걸리기 때문에,
+            매번 새롭게 build하는 것은 비효율적입니다.
+            그렇기 때문에 build된 index 파일을 저정하고 다음에 사용할 때 불러옵니다.
+            다만 이 index 파일은 용량이 1.4Gb+ 이기 때문에 여러 num_clusters로 시험해보고
+            제일 적절한 것을 제외하고 모두 삭제하는 것을 권장합니다.
+        """
+
+        indexer_name = f"faiss_clusters{num_clusters}.index"
+        indexer_path = os.path.join(self.data_path, indexer_name)
+        if os.path.isfile(indexer_path):
+            print("Load Saved Faiss Indexer.")
+            self.indexer = faiss.read_index(indexer_path)
+
+        else:
+            p_emb = self.p_embedding.astype(np.float32).toarray()
+            emb_dim = p_emb.shape[-1]
+
+            num_clusters = num_clusters
+            quantizer = faiss.IndexFlatL2(emb_dim)
+
+            self.indexer = faiss.IndexIVFScalarQuantizer(
+                quantizer, quantizer.d, num_clusters, faiss.METRIC_L2
+            )
+            self.indexer.train(p_emb)
+            self.indexer.add(p_emb)
+            faiss.write_index(self.indexer, indexer_path)
+            print("Faiss Indexer Saved.")
+
+    def retrieve_es(
+        self,
+        query_or_dataset: Union[str, Dataset],
+        topk: Optional[int] = 10,
+        es: Elasticsearch = None,
+        INDEX: str = "",
+    ):
+        if isinstance(query_or_dataset, str):
+            query = {"size": topk, "query": {"match": {"content": query_or_dataset}}}
+            response = es.search(index=INDEX, body=query)
+            print("[Search query]\n", query_or_dataset, "\n")
+
+            # Elasticsearch의 검색 결과를 처리
+            doc_scores = []
+            topk_indices = []
+
+            # 결과 출력 및 점수 수집
+            for hit in response["hits"]["hits"]:
+                doc_scores.append(
+                    hit["_score"]
+                )  # Elasticsearch의 _score 값을 점수로 사용
+                topk_indices.append(hit["_id"])  # 문서의 ID를 topk 인덱스처럼 사용
+
+                # 결과 출력 (선택적으로 주석 해제하여 사용)
+                print(f"Passage ID: {hit['_id']} with score {hit['_score']:.4f}")
+                print(f"Content: {hit['_source']['content']}\n")
+
+        elif isinstance(query_or_dataset, Dataset):
+            # 여러 쿼리 처리
+            total = []
+            for idx, example in enumerate(
+                tqdm(query_or_dataset, desc="BM25 retrieval")
+            ):
+                query = example["question"]
+
+                # Elasticsearch 쿼리 작성
+                es_query = {
+                    "size": topk,  # topk 설정
+                    "query": {
+                        "match": {"content": query}  # question에 해당하는 내용으로 검색
+                    },
+                }
+
+                # Elasticsearch 검색 실행
+                response = es.search(index=INDEX, body=es_query)
+
+                # 결과 정리
+                topk_contexts = []
+                for hit in response["hits"]["hits"]:
+                    content = hit["_source"]["content"]
+                    # content가 리스트라면 이를 문자열로 변환
+                    topk_contexts.append(content[1])
+
+                # 현재 쿼리의 결과 저장
+                tmp = {
+                    "question": query,
+                    "id": query_or_dataset["id"][idx],
+                    "context": " ".join(topk_contexts),  # 검색된 상위 컨텍스트들을 합침
+                }
+
+                # 만약 answers 키가 있으면 답변도 포함
+                if "answers" in example.keys():
+                    tmp["answers"] = example["answers"]
+
+                total.append(tmp)
+
+            # 결과를 데이터프레임으로 변환하여 반환
+            cqas = pd.DataFrame(total)
+            return cqas
+
+    def retrieve(
+        self, query_or_dataset: Union[str, Dataset], topk: Optional[int] = 10
+    ) -> Union[Tuple[List[float], List[int]], pd.DataFrame]:
+        """
+        Arguments:
+            query_or_dataset: Query를 받습니다. (문자열 또는 Dataset)
+            topk: 상위 몇 개의 passage를 사용할지 지정합니다.
+
+        Returns:
+            단일 Query의 경우 상위 passage들을 반환합니다.
+            다수의 Query의 경우 DataFrame으로 반환합니다.
+        """
+
+        if isinstance(query_or_dataset, str):
+            # 단일 쿼리 처리
+            tokenized_query = self.q_tokenize_fn(query_or_dataset)
+            doc_scores = self.BM25.get_scores(tokenized_query)
+            topk_indices = np.argsort(doc_scores)[::-1][:topk]
+            print("[Search query]\n", query_or_dataset, "\n")
+
+            # for i in range(topk):
+            #     print(f"Top-{i+1} passage with score {doc_scores[topk_indices[i]]:.4f}")
+            #     print(self.contexts[topk_indices[i]])
+
+            return doc_scores[topk_indices].tolist(), topk_indices.tolist()
+
+        elif isinstance(query_or_dataset, Dataset):
+            # 여러 쿼리 처리
+            total = []
+
+            # 이거 나중에 에러 없는 경우에는 queries[:50] -> queries로 변경하기
+            for idx, example in enumerate(
+                tqdm(query_or_dataset, desc="BM25 retrieval")
+            ):
+                query = example["question"]
+                tokenized_query = self.q_tokenize_fn(query)
+                doc_scores = self.BM25.get_scores(tokenized_query)
+                topk_indices = np.argsort(doc_scores)[::-1][:topk]
+
+                tmp = {
+                    "question": query,
+                    "id": query_or_dataset["id"][idx],
+                    "context": " ".join([self.contexts[i] for i in topk_indices]),
+                }
+
+                if "answers" in example.keys():
+                    tmp["answers"] = example["answers"]
+                total.append(tmp)
+
+            cqas = pd.DataFrame(total)
+            return cqas
+
+    def get_relevant_doc(self, query: str, k: Optional[int] = 1) -> Tuple[List, List]:
+        """
+        Arguments:
+            query (str):
+                하나의 Query를 받습니다.
+            k (Optional[int]): 1
+                상위 몇 개의 Passage를 반환할지 정합니다.
+        Note:
+            vocab 에 없는 이상한 단어로 query 하는 경우 assertion 발생 (예) 뙣뙇?
+        """
+
+        with timer("transform"):
+            query_vec = self.tfidfv.transform([query])
+        assert (
+            np.sum(query_vec) != 0
+        ), "오류가 발생했습니다. 이 오류는 보통 query에 vectorizer의 vocab에 없는 단어만 존재하는 경우 발생합니다."
+
+        with timer("query ex search"):
+            result = query_vec * self.p_embedding.T
+        if not isinstance(result, np.ndarray):
+            result = result.toarray()
+
+        sorted_result = np.argsort(result.squeeze())[::-1]
+        doc_score = result.squeeze()[sorted_result].tolist()[:k]
+        doc_indices = sorted_result.tolist()[:k]
+        return doc_score, doc_indices
+
+    def get_relevant_doc_bulk(
+        self, queries: List, k: Optional[int] = 1
+    ) -> Tuple[List, List]:
+        """
+        Arguments:
+            queries (List):
+                하나의 Query를 받습니다.
+            k (Optional[int]): 1
+                상위 몇 개의 Passage를 반환할지 정합니다.
+        Note:
+            vocab 에 없는 이상한 단어로 query 하는 경우 assertion 발생 (예) 뙣뙇?
+        """
+
+        query_vec = self.tfidfv.transform(queries)
+        assert (
+            np.sum(query_vec) != 0
+        ), "오류가 발생했습니다. 이 오류는 보통 query에 vectorizer의 vocab에 없는 단어만 존재하는 경우 발생합니다."
+
+        result = query_vec * self.p_embedding.T
+        if not isinstance(result, np.ndarray):
+            result = result.toarray()
+        doc_scores = []
+        doc_indices = []
+        for i in range(result.shape[0]):
+            sorted_result = np.argsort(result[i, :])[::-1]
+            doc_scores.append(result[i, :][sorted_result].tolist()[:k])
+            doc_indices.append(sorted_result.tolist()[:k])
+        return doc_scores, doc_indices
+
+    def retrieve_faiss(
+        self, query_or_dataset: Union[str, Dataset], topk: Optional[int] = 1
+    ) -> Union[Tuple[List, List], pd.DataFrame]:
+        """
+        Arguments:
+            query_or_dataset (Union[str, Dataset]):
+                str이나 Dataset으로 이루어진 Query를 받습니다.
+                str 형태인 하나의 query만 받으면 `get_relevant_doc`을 통해 유사도를 구합니다.
+                Dataset 형태는 query를 포함한 HF.Dataset을 받습니다.
+                이 경우 `get_relevant_doc_bulk`를 통해 유사도를 구합니다.
+            topk (Optional[int], optional): Defaults to 1.
+                상위 몇 개의 passage를 사용할 것인지 지정합니다.
+
+        Returns:
+            1개의 Query를 받는 경우  -> Tuple(List, List)
+            다수의 Query를 받는 경우 -> pd.DataFrame: [description]
+
+        Note:
+            다수의 Query를 받는 경우,
+                Ground Truth가 있는 Query (train/valid) -> 기존 Ground Truth Passage를 같이 반환합니다.
+                Ground Truth가 없는 Query (test) -> Retrieval한 Passage만 반환합니다.
+            retrieve와 같은 기능을 하지만 faiss.indexer를 사용합니다.
+        """
+
+        assert self.indexer is not None, "build_faiss()를 먼저 수행해주세요."
+
+        if isinstance(query_or_dataset, str):
+            doc_scores, doc_indices = self.get_relevant_doc_faiss(
+                query_or_dataset, k=topk
+            )
+            print("[Search query]\n", query_or_dataset, "\n")
+
+            # for i in range(topk):
+            #     print("Top-%d passage with score %.4f" % (i + 1, doc_scores[i]))
+            #     print(self.contexts[doc_indices[i]])
+
+            return (doc_scores, [self.contexts[doc_indices[i]] for i in range(topk)])
+
+        elif isinstance(query_or_dataset, Dataset):
+
+            # Retrieve한 Passage를 pd.DataFrame으로 반환합니다.
+            queries = query_or_dataset["question"]
+            total = []
+
+            with timer("query faiss search"):
+                doc_scores, doc_indices = self.get_relevant_doc_bulk_faiss(
+                    queries, k=topk
+                )
+            for idx, example in enumerate(
+                tqdm(query_or_dataset, desc="Sparse retrieval: ")
+            ):
+                tmp = {
+                    # Query와 해당 id를 반환합니다.
+                    "question": example["question"],
+                    "id": example["id"],
+                    # Retrieve한 Passage의 id, context를 반환합니다.
+                    "context": " ".join(
+                        [self.contexts[pid] for pid in doc_indices[idx]]
+                    ),
+                }
+                if "context" in example.keys() and "answers" in example.keys():
+                    # validation 데이터를 사용하면 ground_truth context와 answer도 반환합니다.
+                    tmp["original_context"] = example["context"]
+                    tmp["answers"] = example["answers"]
+                total.append(tmp)
+
+            return pd.DataFrame(total)
+
+    def get_relevant_doc_faiss(
+        self, query: str, k: Optional[int] = 1
+    ) -> Tuple[List, List]:
+        """
+        Arguments:
+            query (str):
+                하나의 Query를 받습니다.
+            k (Optional[int]): 1
+                상위 몇 개의 Passage를 반환할지 정합니다.
+        Note:
+            vocab 에 없는 이상한 단어로 query 하는 경우 assertion 발생 (예) 뙣뙇?
+        """
+
+        query_vec = self.tfidfv.transform([query])
+        assert (
+            np.sum(query_vec) != 0
+        ), "오류가 발생했습니다. 이 오류는 보통 query에 vectorizer의 vocab에 없는 단어만 존재하는 경우 발생합니다."
+
+        q_emb = query_vec.toarray().astype(np.float32)
+        with timer("query faiss search"):
+            D, I = self.indexer.search(q_emb, k)
+
+        return D.tolist()[0], I.tolist()[0]
+
+    def get_relevant_doc_bulk_faiss(
+        self, queries: List, k: Optional[int] = 1
+    ) -> Tuple[List, List]:
+        """
+        Arguments:
+            queries (List):
+                하나의 Query를 받습니다.
+            k (Optional[int]): 1
+                상위 몇 개의 Passage를 반환할지 정합니다.
+        Note:
+            vocab 에 없는 이상한 단어로 query 하는 경우 assertion 발생 (예) 뙣뙇?
+        """
+
+        query_vecs = self.tfidfv.transform(queries)
+        assert (
+            np.sum(query_vecs) != 0
+        ), "오류가 발생했습니다. 이 오류는 보통 query에 vectorizer의 vocab에 없는 단어만 존재하는 경우 발생합니다."
+
+        q_embs = query_vecs.toarray().astype(np.float32)
+        D, I = self.indexer.search(q_embs, k)
+
+        return D.tolist(), I.tolist()
+
+
+# Poly Encoder를 이용해서 DenseRetrieval 클래스를 구현
+class PolyEncoder(nn.Module):
+    def __init__(self, model_name_or_path, poly_m=64, device="cuda"):
+        super(PolyEncoder, self).__init__()
+        self.bert = AutoModel.from_pretrained(model_name_or_path)
+        self.poly_m = poly_m
+        self.poly_code_embeddings = nn.Embedding(
+            poly_m, self.bert.config.hidden_size
+        ).to(device)
+        self.device = device
+        # Extract 'text' field from wiki and remove duplicates
+
+        # Initialize poly_code_embeddings
+        nn.init.normal_(
+            self.poly_code_embeddings.weight, self.bert.config.hidden_size**-0.5
+        )
+
+    def __len__(self):
+        return len(self.queries)
+
+    def __getitem__(self, idx):
+        query = self.queries[idx]
+        context = self.contexts[idx]
+
+        # 쿼리와 문맥을 토크나이징
+        query_inputs = self.tokenizer(
+            query,
+            truncation=True,
+            padding="max_length",
+            max_length=self.max_length,
+            return_tensors="pt",
+        )
+        context_inputs = self.tokenizer(
+            context,
+            truncation=True,
+            padding="max_length",
+            max_length=self.max_length,
+            return_tensors="pt",
+        )
+
+        return {
+            "query_input_ids": query_inputs["input_ids"].squeeze(0),
+            "query_attention_mask": query_inputs["attention_mask"].squeeze(0),
+            "context_input_ids": context_inputs["input_ids"].squeeze(0),
+            "context_attention_mask": context_inputs["attention_mask"].squeeze(0),
+        }
+
+    def dot_attention(self, q, k, v):
+        """
+        q: [bs, poly_m, dim] or [bs, res_cnt, dim]
+        k=v: [bs, length, dim] or [bs, poly_m, dim]
+        """
+        attn_weights = torch.matmul(q, k.transpose(2, 1))  # [bs, poly_m, length]
+        attn_weights = nn.functional.softmax(attn_weights, dim=-1)
+        output = torch.matmul(attn_weights, v)  # [bs, poly_m, dim]
+        return output
+
+    def forward(
+        self,
+        input_ids=None,
+        attention_mask=None,
+        context_input_ids=None,
+        context_attention_mask=None,
+    ):
+        # 쿼리 임베딩만 계산하는 경우
+        if input_ids is not None and context_input_ids is None:
+            query_output = self.bert(
+                input_ids=input_ids, attention_mask=attention_mask
+            ).last_hidden_state
+            batch_size = input_ids.size(0)
+
+            # Poly-code embeddings 생성
+            poly_code_ids = torch.arange(self.poly_m).to(self.device)
+            poly_code_ids = poly_code_ids.unsqueeze(0).expand(
+                batch_size, self.poly_m
+            )  # [bs, poly_m]
+            poly_codes = self.poly_code_embeddings(poly_code_ids)  # [bs, poly_m, dim]
+
+            # Dot attention 적용
+            query_emb = self.dot_attention(poly_codes, query_output, query_output)
+            return query_emb
+
+        # 문맥 임베딩만 계산하는 경우
+        elif context_input_ids is not None and input_ids is None:
+            context_output = self.bert(
+                input_ids=context_input_ids, attention_mask=context_attention_mask
+            ).last_hidden_state
+            context_emb = context_output[:, 0, :]  # [CLS] 토큰 사용
+            return context_emb
+
+        # 쿼리와 문맥 임베딩 모두가 주어진 경우 (정규 forward, 점수 계산)
+        elif input_ids is not None and context_input_ids is not None:
+            query_output = self.bert(
+                input_ids=input_ids, attention_mask=attention_mask
+            ).last_hidden_state
+            batch_size = input_ids.size(0)
+
+            # Poly-code embeddings 생성
+            poly_code_ids = torch.arange(self.poly_m).to(self.device)
+            poly_code_ids = poly_code_ids.unsqueeze(0).expand(
+                batch_size, self.poly_m
+            )  # [bs, poly_m]
+            poly_codes = self.poly_code_embeddings(poly_code_ids)  # [bs, poly_m, dim]
+
+            # Dot attention 적용
+            query_emb = self.dot_attention(poly_codes, query_output, query_output)
+
+            # 문맥 임베딩 계산
+            context_output = self.bert(
+                input_ids=context_input_ids, attention_mask=context_attention_mask
+            ).last_hidden_state
+            context_emb = context_output[:, 0, :]  # [CLS] 토큰
+
+            # 쿼리와 문맥 임베딩 간의 점수 계산
+            scores = torch.matmul(query_emb, context_emb.unsqueeze(-1)).squeeze(
+                -1
+            )  # [bs, poly_m]
+            return query_emb, context_emb, scores
+
+
+class DenseRetrievalPolyEncoder(torch.nn.Module):
+    def __init__(
+        self,
+        model_name_or_path,
+        data_path,
+        context_path,
+        poly_m=64,
+        margin=2,
+        device="cuda",
+    ):
+        super(DenseRetrievalPolyEncoder, self).__init__()
+        self.model = PolyEncoder(model_name_or_path, poly_m=poly_m, device=device).to(
+            device
+        )
+        self.tokenizer = AutoTokenizer.from_pretrained(model_name_or_path)
+        self.loss_fct = nn.TripletMarginLoss(margin=margin)  # Triplet Margin Loss 적용
+        self.data_path = data_path
+        self.context_path = context_path
+        self.device = device
+        self.faiss_index = None
+
+        # Load Wikipedia data (contexts) from json file
+        with open(os.path.join(data_path, context_path), "r", encoding="utf-8") as f:
+            wiki = json.load(f)
+
+        # Extract 'text' field from wiki and remove duplicates
+        self.contexts = list(dict.fromkeys([v["text"] for v in wiki.values()]))
+
+    def build_faiss_index(self, context_embeddings):
+        # L2 거리를 기반으로 faiss 인덱스 생성하기
+        dim = context_embeddings.shape[1]
+        self.faiss_index = faiss.IndexFlatL2(dim)
+
+        # FAISS 인덱스에 문맥 추가하기
+        context_embeddings_np = context_embeddings.cpu().numpy()
+        self.faiss_index.add(context_embeddings_np)
+        print(
+            f"FAISS 인덱스가 {len(context_embeddings_np)} 개의 문맥 임베딩으로 빌드되었습니다."
+        )
+
+    def encode_query_context(self, query, context):
+        query_inputs = self.tokenizer(
+            query, return_tensors="pt", padding=True, truncation=True
+        ).to(self.device)
+        context_inputs = self.tokenizer(
+            context, return_tensors="pt", padding=True, truncation=True
+        ).to(self.device)
+        score = self.model(
+            query_inputs.input_ids,
+            query_inputs.attention_mask,
+            context_inputs.input_ids,
+            context_inputs.attention_mask,
+        )
+        return score.item()
+
+    def encode_query_context_batch(self, queries):
+        query_embeddings = []  # 쿼리 임베딩 저장소
+
+        # 쿼리와 문맥 각각에 대해 임베딩 계산
+        for query in queries:
+            # 쿼리를 토크나이징 후 모델을 통해 임베딩 계산
+            query_inputs = self.tokenizer(
+                query,
+                return_tensors="pt",
+                padding=True,
+                truncation=True,
+                max_length=512,
+            ).to(self.device)
+
+            with torch.no_grad():
+                query_embedding = self.model(
+                    input_ids=query_inputs["input_ids"],
+                    attention_mask=query_inputs["attention_mask"],
+                )
+
+            query_embeddings.append(query_embedding)
+
+        # 캐시된 문맥 임베딩 불러오기
+        context_embeddings = self.cached_context_embeddings
+
+        return query_embeddings, context_embeddings
+
+    def retrieve(self, query_or_dataset, topk: int = 5, query_batch_size: int = 8):
+        print("retrieve를 진행한다 - DRPE")
+        total_results = []
+
+        # GPU 사용 설정
+        device = torch.device("cuda" if torch.cuda.is_available() else "cpu")
+
+        # 단일 쿼리 처리
+        if isinstance(query_or_dataset, str):
+            print("단일 쿼리 처리를 진행한다.")
+            scores = []
+            context_batch_size = 16
+
+            for start_idx in tqdm(
+                range(0, len(self.contexts), context_batch_size),
+                desc="단일 쿼리 컨텍스트 처리",
+            ):
+                context_batch = self.contexts[
+                    start_idx : start_idx + context_batch_size
+                ]
+                batch_scores = self.encode_query_context_batch(
+                    [query_or_dataset] * len(context_batch)
+                )
+
+                # batch_scores가 임베딩 벡터일 경우, 유사도를 사용해 단일 값으로 변환
+                for query_embedding, context_embedding in zip(
+                    batch_scores[0], batch_scores[1]
+                ):
+                    query_tensor = torch.tensor(
+                        query_embedding, dtype=torch.float32
+                    ).to(
+                        device
+                    )  # float32로 변환 후 GPU로 이동
+                    context_tensor = torch.tensor(
+                        context_embedding, dtype=torch.float32
+                    ).to(
+                        device
+                    )  # float32로 변환 후 GPU로 이동
+
+                    # 코사인 유사도 계산
+                    similarity = F.cosine_similarity(
+                        query_tensor, context_tensor, dim=-1
+                    )
+                    scores.append(similarity.mean().item())  # 단일 값으로 변환 후 저장
+
+            # 상위 k개 문서 선택
+            topk_indices = sorted(
+                range(len(scores)), key=lambda i: scores[i], reverse=True
+            )[:topk]
+            topk_contexts = [self.contexts[i] for i in topk_indices]
+            topk_scores = [scores[i] for i in topk_indices]
+
+            return pd.DataFrame(
+                {
+                    "query": query_or_dataset,
+                    "topk_contexts": topk_contexts,
+                    "topk_scores": topk_scores,
+                }
+            )
+
+        # 다중 쿼리 처리 (PolyEncoder 방식으로 개선)
+        elif isinstance(query_or_dataset, Dataset):
+            print("다중 쿼리 처리를 진행한다.")
+            queries = query_or_dataset["question"]
+
+            # 쿼리 배치와 문서 배치를 동시에 인코딩하고 PolyEncoder를 사용하여 처리
+            for start_idx in tqdm(
+                range(0, len(queries), query_batch_size), desc="Processing queries"
+            ):
+                query_batch = queries[start_idx : start_idx + query_batch_size]
+
+                # 쿼리와 문서 배치를 한번에 인코딩
+                query_inputs = self.tokenizer(
+                    query_batch, return_tensors="pt", padding=True, truncation=True
+                ).to(self.device)
+                context_inputs = self.tokenizer(
+                    self.contexts, return_tensors="pt", padding=True, truncation=True
+                ).to(self.device)
+
+                # PolyEncoder로 쿼리 배치와 문서 배치에 대한 점수 계산
+                scores = self.model(
+                    query_inputs.input_ids,
+                    query_inputs.attention_mask,
+                    context_inputs.input_ids,
+                    context_inputs.attention_mask,
+                )
+
+                # 상위 k개의 문서 선택
+                topk_indices = torch.topk(scores, topk, dim=1).indices
+                for i, query in tqdm(
+                    enumerate(query_batch), desc="Processing documents"
+                ):
+                    topk_contexts = [self.contexts[idx] for idx in topk_indices[i]]
+                    topk_scores = scores[i][topk_indices[i]].tolist()
+
+                    total_results.append(
+                        {
+                            "query": query,
+                            "topk_contexts": topk_contexts,
+                            "topk_scores": topk_scores,
+                        }
+                    )
+
+            return pd.DataFrame(total_results)
+
+    def preprocess_function(self, examples, tokenizer):
+        # 쿼리와 문맥에 대해 각각 토큰화 진행
+        query_encodings = tokenizer(examples["question"], truncation=True, padding=True)
+
+        # positive_context는 실제 context를 사용
+        positive_encodings = tokenizer(
+            examples["context"], truncation=True, padding=True
+        )
+
+        # negative_context는 다른 문서를 무작위로 선택 (배치 내에서 무작위로 섞기)
+        shuffled_contexts = random.sample(examples["context"], len(examples["context"]))
+        negative_encodings = tokenizer(shuffled_contexts, truncation=True, padding=True)
+
+        return {
+            "query_input_ids": query_encodings["input_ids"],
+            "query_attention_mask": query_encodings["attention_mask"],
+            "positive_context_input_ids": positive_encodings["input_ids"],
+            "positive_context_attention_mask": positive_encodings["attention_mask"],
+            "negative_context_input_ids": negative_encodings["input_ids"],
+            "negative_context_attention_mask": negative_encodings["attention_mask"],
+        }
+
+    def custom_collate_fn(self, batch):
+        # 각 요소에서 'input_ids'와 'attention_mask'를 추출하여 패딩
+        query_input_ids = [torch.tensor(b["query_input_ids"]) for b in batch]
+        query_attention_mask = [torch.tensor(b["query_attention_mask"]) for b in batch]
+
+        positive_context_input_ids = [
+            torch.tensor(b["positive_context_input_ids"]) for b in batch
+        ]
+        positive_context_attention_mask = [
+            torch.tensor(b["positive_context_attention_mask"]) for b in batch
+        ]
+
+        negative_context_input_ids = [
+            torch.tensor(b["negative_context_input_ids"]) for b in batch
+        ]
+        negative_context_attention_mask = [
+            torch.tensor(b["negative_context_attention_mask"]) for b in batch
+        ]
+
+        # 패딩을 통해 각 시퀀스의 길이를 맞춤
+        padded_query_input_ids = pad_sequence(
+            query_input_ids, batch_first=True, padding_value=0
+        )
+        padded_query_attention_mask = pad_sequence(
+            query_attention_mask, batch_first=True, padding_value=0
+        )
+
+        padded_positive_context_input_ids = pad_sequence(
+            positive_context_input_ids, batch_first=True, padding_value=0
+        )
+        padded_positive_context_attention_mask = pad_sequence(
+            positive_context_attention_mask, batch_first=True, padding_value=0
+        )
+
+        padded_negative_context_input_ids = pad_sequence(
+            negative_context_input_ids, batch_first=True, padding_value=0
+        )
+        padded_negative_context_attention_mask = pad_sequence(
+            negative_context_attention_mask, batch_first=True, padding_value=0
+        )
+
+        return {
+            "query_input_ids": padded_query_input_ids,
+            "query_attention_mask": padded_query_attention_mask,
+            "positive_context_input_ids": padded_positive_context_input_ids,
+            "positive_context_attention_mask": padded_positive_context_attention_mask,
+            "negative_context_input_ids": padded_negative_context_input_ids,
+            "negative_context_attention_mask": padded_negative_context_attention_mask,
+        }
+
+    def hard_negative_mining(self, query_emb, negative_embs, positive_emb, margin=1.5):
+        """
+        Hard Negative Mining: Negative 샘플 중에서 Positive와 가장 가까운 Negative 샘플을 선택합니다.
+        """
+        query_emb_mean = query_emb.mean(dim=1)
+        # Positive와 Negative 간의 거리를 계산
+        negative_distances = torch.norm(
+            query_emb_mean - negative_embs, dim=1
+        )  # 각 Negative 샘플과의 거리
+
+        # 가장 가까운 Negative 샘플을 선택
+        hardest_negative_idx = torch.argmin(
+            negative_distances
+        )  # 가장 가까운 Negative 샘플 인덱스
+        hard_negative = negative_embs[hardest_negative_idx]  # Hard Negative 샘플 선택
+
+        hard_negative = hard_negative.unsqueeze(0)
+        return hard_negative
+
+    def train_step(self, batch, optimizer, scheduler):
+        self.model.train()
+        total_loss = 0
+
+        query_input_ids = batch["query_input_ids"].to(self.device)
+        query_attention_mask = batch["query_attention_mask"].to(self.device)
+        positive_context_input_ids = batch["positive_context_input_ids"].to(
+            self.device
+        )  # 정답 문서
+        positive_context_attention_mask = batch["positive_context_attention_mask"].to(
+            self.device
+        )
+        negative_context_input_ids = batch["negative_context_input_ids"].to(
+            self.device
+        )  # 오답 문서
+        negative_context_attention_mask = batch["negative_context_attention_mask"].to(
+            self.device
+        )
+
+        # 쿼리와 문서 임베딩 계산
+        query_emb, positive_emb, scores = self.model(
+            query_input_ids,
+            query_attention_mask,
+            positive_context_input_ids,
+            positive_context_attention_mask,
+        )
+        _, negative_embs, _ = self.model(
+            query_input_ids,
+            query_attention_mask,
+            negative_context_input_ids,
+            negative_context_attention_mask,
+        )
+
+        # Hard Negative Mining 적용
+        hard_negative = self.hard_negative_mining(
+            query_emb, negative_embs, positive_emb
+        )
+
+        # 임베딩 차원이 2D인지 확인 후 연산
+        query_emb_mean = query_emb.mean(dim=1)
+        positive_emb_mean = positive_emb
+
+        # TripletMarginLoss로 손실 계산
+        loss = self.loss_fct(
+            query_emb_mean, positive_emb_mean, hard_negative
+        )  # 쿼리와 정답 문서 임베딩 간의 거리는 최소화하고, 오답 문서와는 최대화
+
+        # 스코어 값 출력
+        if random.random() < 0.05:  # 5% 확률로 스코어 확인
+            positive_score = torch.norm(query_emb_mean - positive_emb_mean, p=2)
+            negative_score = torch.norm(query_emb_mean - hard_negative, p=2)
+            print(f"Positive Score (L2 distance): {positive_score}")
+            print(f"Negative Score (L2 distance): {negative_score}")
+            print(f"Loss: {loss.item()}")
+
+        # 역전파 및 최적화
+        loss.backward()
+        optimizer.step()
+        scheduler.step()
+
+        total_loss += loss.item()
+
+        return total_loss
+
+    def train_model(
+        self,
+        model,
+        train_dataloader,
+        val_dataloader=None,
+        epochs=1,
+        lr=5e-6,
+        warmup_steps=500,
+    ):
+        # Optimizer와 Scheduler 설정
+        optimizer = AdamW(self.model.parameters(), lr=lr)
+        total_steps = len(train_dataloader) * epochs
+        scheduler = get_linear_schedule_with_warmup(
+            optimizer, num_warmup_steps=warmup_steps, num_training_steps=total_steps
+        )
+
+        # 학습 시작
+        for epoch in tqdm(range(epochs), desc="에폭: "):
+            self.model.train()  # 모델을 학습 모드로 설정
+            total_loss = 0
+
+            print(f"Epoch {epoch + 1}/{epochs}")
+
+            print("Length of Train DataLoader: ", len(train_dataloader))
+
+            for step, batch in tqdm(
+                enumerate(train_dataloader), desc="데이터 트레이닝하기"
+            ):
+                optimizer.zero_grad()  # 이전 배치의 gradient 초기화
+
+                # 각 배치에서 train_step 호출하여 손실 계산 및 학습
+                loss = self.train_step(batch, optimizer, scheduler)  # 배치 단위 학습
+                total_loss += loss
+
+                if step % 100 == 0:  # 100 스텝마다 현재 손실 출력
+                    print(f"Step {step}, Loss: {loss}")
+
+    def cache_context_embeddings(self, batch_size=16):  # 배치 크기 조정 가능
+        context_embeddings = []
+        for start_idx in tqdm(
+            range(0, len(self.contexts), batch_size), desc="문맥 임베딩 계산"
+        ):
+            context_batch = self.contexts[start_idx : start_idx + batch_size]
+            context_inputs = self.tokenizer(
+                context_batch,
+                return_tensors="pt",
+                padding=True,
+                truncation=True,
+                max_length=512,
+            ).to(self.device)
+
+            with torch.no_grad():  # 메모리 절약을 위해 no_grad 사용
+                _, context_embedding, _ = self.model(
+                    input_ids=context_inputs.input_ids,
+                    attention_mask=context_inputs.attention_mask,
+                    context_input_ids=context_inputs.input_ids,
+                    context_attention_mask=context_inputs.attention_mask,
+                )
+            context_embeddings.append(context_embedding.cpu())
+
+        # 캐시 파일로 저장
+        torch.save(torch.cat(context_embeddings), "cached_context_embeddings.pt")
+
+    def load_cached_context_embeddings(self):
+        self.cached_context_embeddings = torch.load("cached_context_embeddings.pt").to(
+            self.device
+        )
+
+
+# Dense 관련 코드
+# if __name__ == "__main__":
+#     parser = argparse.ArgumentParser(description="Poly Encoder-based Dense Retrieval")
+#     parser.add_argument(
+#         "--dataset_name", metavar="./data/train_dataset", type=str, help="Dataset path", default="../data/train_dataset"
+#     )
+#     parser.add_argument(
+#         "--model_name_or_path",
+#         metavar="klue/bert-base",
+#         type=str,
+#         help="Model name or path for PolyEncoder",
+#         default="klue/bert-base",
+#     )
+#     parser.add_argument("--data_path", metavar="./data", type=str, help="Path to data", default="../data")
+#     parser.add_argument(
+#         "--context_path", metavar="wikipedia_documents", type=str, help="Path to contexts (wikipedia data)", default="wikipedia_documents.json"
+#     )
+#     parser.add_argument("--use_faiss", metavar=True, type=bool, help="Use FAISS for retrieval", default=False)
+
+#     args = parser.parse_args()
+
+#     # Test dataset load
+#     org_dataset = load_from_disk(args.dataset_name)
+#     full_ds = concatenate_datasets(
+#         [
+#             org_dataset["train"].flatten_indices(),
+#             org_dataset["validation"].flatten_indices(),
+#         ]
+#     )
+#     print("*" * 40, "query dataset", "*" * 40)
+#     torch.cuda.empty_cache()
+#     # Initialize PolyEncoder-based Dense Retrieval
+#     retriever = DenseRetrievalPolyEncoder(
+#         model_name_or_path=args.model_name_or_path,
+#         data_path=args.data_path,
+#         context_path=args.context_path,
+#         poly_m=64,  # You can adjust this value based on your needs
+#         device="cuda" if torch.cuda.is_available() else "cpu"
+#     )
+
+#     query = "대통령을 포함한 미국의 행정부 견제권을 갖는 국가 기관은?"
+
+#     if args.use_faiss:
+#         # FAISS-based retrieval
+#         with timer("single query by faiss"):
+#             scores, indices = retriever.retrieve_faiss(query)
+
+#         # Bulk query processing
+#         with timer("single query by faiss"):
+#             scores, indices = retriever.retrieve_faiss(query)
+#             print(f"Top results for query: {query}")
+#     else:
+#         # Single query evaluation
+#         with timer("single query by exhaustive search"):
+#             if os.path.exists("cached_context_embeddings.pt"):
+#                 print("캐시된 문맥 임베딩을 불러옵니다.")
+#                 retriever.load_cached_context_embeddings()
+#             else:
+#                 print("문맥 임베딩을 계산하고 캐싱합니다.")
+#                 retriever.cache_context_embeddings()
+
+#             result = retriever.retrieve(query)
+#             print(result)
+
+#     #    Exhaustive DPR Search using PolyEncoder
+#         with timer("bulk query by exhaustive search"):
+#             def show_differences(str1, str2):
+#                 print("Original Context:\n", repr(str1))
+#                 print("Corrected Context:\n", repr(str2))
+#                 if str1 != str2:
+#                     for i, (a, b) in enumerate(zip(str1, str2)):
+#                         if a != b:
+#                             print(f"Difference at index {i}: '{a}' != '{b}'")
+
+#             # PolyEncoder-based retrieval for multiple queries
+#             df = retriever.retrieve(full_ds, topk=40, query_batch_size=4)
+#             print(df)
+
+#             # 데이터프레임의 열 목록을 출력
+#             print("df columns: ", df.columns)
+
+#             if df is not None and "original_context" in df.columns and "first_context" in df.columns:
+#                 df["correct"] = df["original_context"] == df["first_context"]
+#                 print("correct retrieval result by exhaustive search", df["correct"].sum() / len(df))
+#             else:
+#                 print("Error: DataFrame doesn't contain required columns")
+
+# BM25 관련 코드
+if __name__ == "__main__":
+    parser = argparse.ArgumentParser(description="")
+    parser.add_argument(
+        "--dataset_name",
+        metavar="./data/train_dataset",
+        type=str,
+        help="",
+        default="../data/train_dataset",
+    )
+    parser.add_argument(
+        "--model_name_or_path",
+        metavar="klue/roberta-large",
+        type=str,
+        help="",
+        default="klue/roberta-large",
+    )
+    parser.add_argument(
+        "--data_path", metavar="./data", type=str, help="", default="../data"
+    )
+    parser.add_argument(
+        "--context_path",
+        metavar="wikipedia_documents",
+        type=str,
+        help="",
+        default="wikipedia_documents.json",
+    )
+    parser.add_argument("--use_faiss", metavar=False, type=bool, help="", default=False)
+
+    args = parser.parse_args()
+
+    # Test sparse
+    org_dataset = load_from_disk(args.dataset_name)
+    full_ds = concatenate_datasets(
+        [
+            org_dataset["train"].flatten_indices(),
+            org_dataset["validation"].flatten_indices(),
+        ]
+    )  # train dev 를 합친 4192 개 질문에 대해 모두 테스트
+    print("*" * 40, "query dataset", "*" * 40)
+    print(full_ds)
+
+    # Kiwi 초기화
+    kiwi = Kiwi()
+
+    # tokenize_fn 정의
+    def kiwipiepy_tokenize(text):
+        try:
+            cleaned_text = text.encode("utf-8", "ignore").decode("utf-8")
+            tokens = kiwi.tokenize(cleaned_text)
+            return [token.form for token in tokens]
+        except (UnicodeDecodeError, AttributeError) as e:
+            print(f"유니코드 디코딩 오류 발생, 지문 건너뛰기: {e}")
+            # 오류 발생 시 빈 리스트를 반환하여 해당 지문을 무시
+            return []
+        except Exception as e:
+            # 예상치 못한 다른 에러 발생 시 처리
+            print(f"알 수 없는 오류 발생, 지문 건너뛰기: {e}")
+            return []
+
+    retriever = SparseRetrieval(
+        tokenize_fn=kiwipiepy_tokenize,
+        q_tokenize_fn=kiwipiepy_tokenize,
+        data_path=args.data_path,
+        context_path=args.context_path,
+    )
+
+    query = "대통령을 포함한 미국의 행정부 견제권을 갖는 국가 기관은?"
+
+    if args.use_faiss:
+
+        # test single query
+        with timer("single query by faiss"):
+            scores, indices = retriever.retrieve_faiss(query)
+
+        # test bulk
+        with timer("bulk query by exhaustive search"):
+            retriever.get_sparse_embedding()
+            df = retriever.retrieve_faiss(full_ds)
+            df["correct"] = df["original_context"] == df["context"]
+
+            print("correct retrieval result by faiss", df["correct"].sum() / len(df))
+
+    else:
+        with timer("bulk query by exhaustive search"):
+
+            def show_differences(str1, str2):
+                # 각 문자열을 줄 단위로 나눠서 보여줌
+                print("Original Context:\n", repr(str1))
+                print("Corrected Context:\n", repr(str2))
+
+                # 문자열이 동일하지 않을 경우 차이점을 출력
+                if str1 != str2:
+                    for i, (a, b) in enumerate(zip(str1, str2)):
+                        if a != b:
+                            print(f"Difference at index {i}: '{a}' != '{b}'")
+
+            df = retriever.retrieve(full_ds)
+            df["correct"] = df["original_context"] == df["first_context"]
+            # 데이터프레임의 각 행을 비교하고 차이점을 출력
+            print(
+                "correct retrieval result by exhaustive search",
+                df["correct"].sum() / len(df),
+            )
+
+        with timer("single query by exhaustive search"):
+            scores, indices = retriever.retrieve(query)