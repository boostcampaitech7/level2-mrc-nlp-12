--- conflicted
+++ resolved
@@ -1,120 +1,116 @@
-from dataclasses import dataclass, field
-from typing import Optional
-
-
-@dataclass
-class ModelArguments:
-    """
-    Arguments pertaining to which model/config/tokenizer we are going to fine-tune from.
-    """
-
-    model_name_or_path: str = field(
-        default="uomnf97/klue-roberta-finetuned-korquad-v2",
-        metadata={
-            "help": "Path to pretrained model or model identifier from huggingface.co/models"
-        },
-    )
-    config_name: Optional[str] = field(
-        default=None,
-        metadata={
-            "help": "Pretrained config name or path if not the same as model_name"
-        },
-    )
-    tokenizer_name: Optional[str] = field(
-        default=None,
-        metadata={
-            "help": "Pretrained tokenizer name or path if not the same as model_name"
-        },
-    )
-    data_path: Optional[str] = field(
-        default="../data",
-<<<<<<< HEAD
-        metadata={"help": ""},
-=======
-        metadata={"help": "A path where .bin files are located/stored at"},
-    )
-    context_path: Optional[str] = field(
-        default="wikipedia_documents.json",
-        metadata={
-            "help": "Filename that contain passages for training under data_path"
-        },
-    )
-    return_token_type_ids: Optional[str] = field(
-        default=None,
-        metadata={
-            "help": "True if you are using BERT based model, False if you are using RoBERTa based model"
-        },
->>>>>>> b619d2ad
-    )
-
-
-@dataclass
-class DataTrainingArguments:
-    """
-    Arguments pertaining to what data we are going to input our model for training and eval.
-    """
-
-    dataset_name: Optional[str] = field(
-        default="../data/train_dataset",
-        metadata={"help": "The name of the dataset to use."},
-    )
-    overwrite_cache: bool = field(
-        default=False,
-        metadata={"help": "Overwrite the cached training and evaluation sets"},
-    )
-    preprocessing_num_workers: Optional[int] = field(
-        default=None,
-        metadata={"help": "The number of processes to use for the preprocessing."},
-    )
-    max_seq_length: int = field(
-        default=384,
-        metadata={
-            "help": "The maximum total input sequence length after tokenization. Sequences longer "
-            "than this will be truncated, sequences shorter will be padded."
-        },
-    )
-    pad_to_max_length: bool = field(
-        default=False,
-        metadata={
-            "help": "Whether to pad all samples to `max_seq_length`. "
-            "If False, will pad the samples dynamically when batching to the maximum length in the batch (which can "
-            "be faster on GPU but will be slower on TPU)."
-        },
-    )
-    doc_stride: int = field(
-        default=128,
-        metadata={
-            "help": "When splitting up a long document into chunks, how much stride to take between chunks."
-        },
-    )
-    max_answer_length: int = field(
-        default=30,
-        metadata={
-            "help": "The maximum length of an answer that can be generated. This is needed because the start "
-            "and end predictions are not conditioned on one another."
-        },
-    )
-    eval_retrieval: bool = field(
-        default=True,
-        metadata={"help": "Whether to run passage retrieval using sparse embedding."},
-    )
-    num_clusters: int = field(
-        default=64, metadata={"help": "Define how many clusters to use for faiss."}
-    )
-    top_k_retrieval: int = field(
-        default=10,
-        metadata={
-            "help": "Define how many top-k passages to retrieve based on similarity."
-        },
-    )
-    use_faiss: bool = field(
-        default=False, metadata={"help": "Whether to build with faiss"}
-    )
-    context_path: Optional[str] = field(
-        default="../data/wikipedia_documents.json",
-        metadata={"help": ""},
-    )
-    return_token_type_ids: Optional[str] = field(
-        default=None,
-        metadata={"help": "False if using RoBERTa model, True if using BERT"},
-    )
+from dataclasses import dataclass, field
+from typing import Optional
+
+
+@dataclass
+class ModelArguments:
+    """
+    Arguments pertaining to which model/config/tokenizer we are going to fine-tune from.
+    """
+
+    model_name_or_path: str = field(
+        default="uomnf97/klue-roberta-finetuned-korquad-v2",
+        metadata={
+            "help": "Path to pretrained model or model identifier from huggingface.co/models"
+        },
+    )
+    config_name: Optional[str] = field(
+        default=None,
+        metadata={
+            "help": "Pretrained config name or path if not the same as model_name"
+        },
+    )
+    tokenizer_name: Optional[str] = field(
+        default=None,
+        metadata={
+            "help": "Pretrained tokenizer name or path if not the same as model_name"
+        },
+    )
+    data_path: Optional[str] = field(
+        default="../data",
+        metadata={"help": "A path where .bin files are located/stored at"},
+    )
+    context_path: Optional[str] = field(
+        default="wikipedia_documents.json",
+        metadata={
+            "help": "Filename that contain passages for training under data_path"
+        },
+    )
+    return_token_type_ids: Optional[str] = field(
+        default=None,
+        metadata={
+            "help": "True if you are using BERT based model, False if you are using RoBERTa based model"
+        },
+    )
+
+
+@dataclass
+class DataTrainingArguments:
+    """
+    Arguments pertaining to what data we are going to input our model for training and eval.
+    """
+
+    dataset_name: Optional[str] = field(
+        default="../data/train_dataset",
+        metadata={"help": "The name of the dataset to use."},
+    )
+    overwrite_cache: bool = field(
+        default=False,
+        metadata={"help": "Overwrite the cached training and evaluation sets"},
+    )
+    preprocessing_num_workers: Optional[int] = field(
+        default=None,
+        metadata={"help": "The number of processes to use for the preprocessing."},
+    )
+    max_seq_length: int = field(
+        default=384,
+        metadata={
+            "help": "The maximum total input sequence length after tokenization. Sequences longer "
+            "than this will be truncated, sequences shorter will be padded."
+        },
+    )
+    pad_to_max_length: bool = field(
+        default=False,
+        metadata={
+            "help": "Whether to pad all samples to `max_seq_length`. "
+            "If False, will pad the samples dynamically when batching to the maximum length in the batch (which can "
+            "be faster on GPU but will be slower on TPU)."
+        },
+    )
+    doc_stride: int = field(
+        default=128,
+        metadata={
+            "help": "When splitting up a long document into chunks, how much stride to take between chunks."
+        },
+    )
+    max_answer_length: int = field(
+        default=30,
+        metadata={
+            "help": "The maximum length of an answer that can be generated. This is needed because the start "
+            "and end predictions are not conditioned on one another."
+        },
+    )
+    eval_retrieval: bool = field(
+        default=True,
+        metadata={"help": "Whether to run passage retrieval using sparse embedding."},
+    )
+    num_clusters: int = field(
+        default=64, metadata={"help": "Define how many clusters to use for faiss."}
+    )
+    top_k_retrieval: int = field(
+        default=10,
+        metadata={
+            "help": "Define how many top-k passages to retrieve based on similarity."
+        },
+    )
+    use_faiss: bool = field(
+        default=False, metadata={"help": "Whether to build with faiss"}
+    )
+    context_path: Optional[str] = field(
+        default="../data/wikipedia_documents.json",
+        metadata={"help": ""},
+    )
+    return_token_type_ids: Optional[str] = field(
+        default=None,
+        metadata={"help": "False if using RoBERTa model, True if using BERT"},
+    )