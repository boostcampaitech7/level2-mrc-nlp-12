--- conflicted
+++ resolved
@@ -1,288 +1,227 @@
-"""
-Open-Domain Question Answering 을 수행하는 inference 코드 입니다.
-
-대부분의 로직은 train.py 와 비슷하나 retrieval, predict 부분이 추가되어 있습니다.
-"""
-
-import logging
-import sys
-from typing import Callable, Dict, List, NoReturn, Tuple
-
-import numpy as np
-from arguments import DataTrainingArguments, ModelArguments
-from custom_logger import CustomLogger
-from datasets import (
-    Dataset,
-    DatasetDict,
-    Features,
-    Sequence,
-    Value,
-    load_from_disk,
-    load_metric,
-)
-from retrieval import SparseRetrieval
-from trainer_qa import QuestionAnsweringTrainer, prepare_validation_features
-from transformers import (
-    AutoConfig,
-    AutoModelForQuestionAnswering,
-    AutoTokenizer,
-    DataCollatorWithPadding,
-    EvalPrediction,
-    HfArgumentParser,
-    TrainingArguments,
-    set_seed,
-)
-from utils import (
-    check_git_status,
-    create_experiment_dir,
-<<<<<<< HEAD
-    get_arguments,
-    get_data_collator,
-    get_tokenizer_and_model,
-    print_examples_on_evaluation,
-    save_args,
-)
-from utils_qa import (
-    check_no_error,
-    post_processing_function,
-    postprocess_qa_predictions,
-)
-=======
-    get_inference_arguments,
-    save_args,
-)
-from utils_qa import check_no_error, postprocess_qa_predictions
->>>>>>> b619d2ad
-
-logger = CustomLogger(name=__name__)
-
-
-def main():
-<<<<<<< HEAD
-    commit_id = check_git_status()
-    experiment_dir = create_experiment_dir(commit_id=commit_id)
-    model_args, data_args, training_args, json_args = get_arguments(experiment_dir)
-
-    logger.set_config()
-    logger.set_training_args(training_args=training_args)
-=======
-    # 가능한 arguments 들은 ./arguments.py 나 transformer package 안의 src/transformers/training_args.py 에서 확인 가능합니다.
-    # --help flag 를 실행시켜서 확인할 수 도 있습니다.
-
-    commit_id = check_git_status()
-    experiment_dir = create_experiment_dir(experiment_type="inference")
-
-    model_args, data_args, training_args, json_args = get_inference_arguments(
-        experiment_dir
-    )
->>>>>>> b619d2ad
-
-    # 모델을 초기화하기 전에 난수를 고정합니다.
-    set_seed(seed=training_args.seed, deterministic=training_args.deterministic)
-    print(f"model is from {model_args.model_name_or_path}")
-    print(f"data is from {data_args.dataset_name}")
-
-    datasets = load_from_disk(data_args.dataset_name)
-    print(datasets)
-
-    tokenizer, model = get_tokenizer_and_model(model_args)
-
-    # True일 경우 : run passage retrieval
-    if data_args.eval_retrieval:
-        datasets = run_sparse_retrieval(
-            tokenizer.tokenize,
-            datasets,
-            training_args,
-            data_args,
-            model_args.data_path,
-            model_args.context_path,
-        )
-
-    # eval or predict mrc model
-    if training_args.do_eval or training_args.do_predict:
-        run_mrc(data_args, training_args, model_args, datasets, tokenizer, model)
-
-    # Save the final arguments
-    save_args(json_args, experiment_dir, commit_id)
-
-
-def run_sparse_retrieval(
-    tokenize_fn: Callable[[str], List[str]],
-    datasets: DatasetDict,
-    training_args: TrainingArguments,
-    data_args: DataTrainingArguments,
-) -> DatasetDict:
-
-    # Query에 맞는 Passage들을 Retrieval 합니다.
-    retriever = SparseRetrieval(
-        tokenize_fn=tokenize_fn,
-        data_path=data_args.data_path,
-        context_path=data_args.context_path,
-    )
-    retriever.get_sparse_embedding()
-
-    if data_args.use_faiss:
-        retriever.build_faiss(num_clusters=data_args.num_clusters)
-        df = retriever.retrieve_faiss(
-            datasets["validation"], topk=data_args.top_k_retrieval
-        )
-    else:
-        df = retriever.retrieve(datasets["validation"], topk=data_args.top_k_retrieval)
-
-    # test data 에 대해선 정답이 없으므로 id question context 로만 데이터셋이 구성됩니다.
-    f = None
-    if training_args.do_predict:
-        f = Features(
-            {
-                "context": Value(dtype="string", id=None),
-                "id": Value(dtype="string", id=None),
-                "question": Value(dtype="string", id=None),
-            }
-        )
-
-    # train data 에 대해선 정답이 존재하므로 id question context answer 로 데이터셋이 구성됩니다.
-    elif training_args.do_eval:
-        f = Features(
-            {
-                "answers": Sequence(
-                    feature={
-                        "text": Value(dtype="string", id=None),
-                        "answer_start": Value(dtype="int32", id=None),
-                    },
-                    length=-1,
-                    id=None,
-                ),
-                "context": Value(dtype="string", id=None),
-                "id": Value(dtype="string", id=None),
-                "question": Value(dtype="string", id=None),
-            }
-        )
-    datasets = DatasetDict({"validation": Dataset.from_pandas(df, features=f)})
-    return datasets
-
-
-def run_mrc(
-    data_args: DataTrainingArguments,
-    training_args: TrainingArguments,
-    model_args: ModelArguments,
-    datasets: DatasetDict,
-    tokenizer,
-    model,
-) -> NoReturn:
-
-    # eval 혹은 prediction에서만 사용함
-    column_names = datasets["validation"].column_names
-
-    # 오류가 있는지 확인합니다.
-    last_checkpoint, max_seq_length = check_no_error(
-        data_args, training_args, datasets, tokenizer
-    )
-
-<<<<<<< HEAD
-=======
-    # Validation preprocessing / 전처리를 진행합니다.
-    def prepare_validation_features(examples):
-        # truncation과 padding(length가 짧을때만)을 통해 toknization을 진행하며, stride를 이용하여 overflow를 유지합니다.
-        # 각 example들은 이전의 context와 조금씩 겹치게됩니다.
-        tokenized_examples = tokenizer(
-            examples[question_column_name if pad_on_right else context_column_name],
-            examples[context_column_name if pad_on_right else question_column_name],
-            truncation="only_second" if pad_on_right else "only_first",
-            max_length=max_seq_length,
-            stride=data_args.doc_stride,
-            return_overflowing_tokens=True,
-            return_offsets_mapping=True,
-            return_token_type_ids=model_args.return_token_type_ids,
-            padding="max_length" if data_args.pad_to_max_length else False,
-        )
-
-        # 길이가 긴 context가 등장할 경우 truncate를 진행해야하므로, 해당 데이터셋을 찾을 수 있도록 mapping 가능한 값이 필요합니다.
-        sample_mapping = tokenized_examples.pop("overflow_to_sample_mapping")
-
-        # evaluation을 위해, prediction을 context의 substring으로 변환해야합니다.
-        # corresponding example_id를 유지하고 offset mappings을 저장해야합니다.
-        tokenized_examples["example_id"] = []
-
-        for i in range(len(tokenized_examples["input_ids"])):
-            # sequence id를 설정합니다 (to know what is the context and what is the question).
-            sequence_ids = tokenized_examples.sequence_ids(i)
-            context_index = 1 if pad_on_right else 0
-
-            # 하나의 example이 여러개의 span을 가질 수 있습니다.
-            sample_index = sample_mapping[i]
-            tokenized_examples["example_id"].append(examples["id"][sample_index])
-
-            # context의 일부가 아닌 offset_mapping을 None으로 설정하여 토큰 위치가 컨텍스트의 일부인지 여부를 쉽게 판별할 수 있습니다.
-            tokenized_examples["offset_mapping"][i] = [
-                (o if sequence_ids[k] == context_index else None)
-                for k, o in enumerate(tokenized_examples["offset_mapping"][i])
-            ]
-        return tokenized_examples
-
->>>>>>> b619d2ad
-    eval_dataset = datasets["validation"]
-
-    # Validation Feature 생성
-    eval_dataset = eval_dataset.map(
-        prepare_validation_features,
-        batched=True,
-        num_proc=data_args.preprocessing_num_workers,
-        remove_columns=column_names,
-        load_from_cache_file=not data_args.overwrite_cache,
-    )
-
-    # Data collator
-    # flag가 True이면 이미 max length로 padding된 상태입니다.
-    # 그렇지 않다면 data collator에서 padding을 진행해야합니다.
-    data_collator = DataCollatorWithPadding(
-        tokenizer, pad_to_multiple_of=8 if training_args.fp16 else None
-    )
-
-    metric = load_metric("squad")
-
-    def compute_metrics(p: EvalPrediction) -> Dict:
-        return metric.compute(predictions=p.predictions, references=p.label_ids)
-
-    print("init trainer...")
-    # Trainer 초기화
-    trainer = QuestionAnsweringTrainer(
-        model=model,
-        args=training_args,
-        train_dataset=None,
-        eval_dataset=eval_dataset,
-        eval_examples=datasets["validation"],
-        tokenizer=tokenizer,
-        data_collator=data_collator,
-        post_process_function=post_processing_function,
-        compute_metrics=compute_metrics,
-    )
-
-    logger.info("*** Evaluate ***")
-
-    #### eval dataset & eval example - predictions.json 생성됨
-    if training_args.do_predict:
-        predictions = trainer.predict(
-            test_dataset=eval_dataset,
-            test_examples=datasets["validation"],
-            data_args=data_args,
-            column_names=column_names,
-            datasets=datasets,
-        )
-
-        # predictions.json 은 postprocess_qa_predictions() 호출시 이미 저장됩니다.
-        print(
-            "No metric can be presented because there is no correct answer given. Job done!"
-        )
-
-    if training_args.do_eval:
-        metrics = trainer.evaluate(
-            data_args=data_args, column_names=column_names, datasets=datasets
-        )
-        metrics["eval_samples"] = len(eval_dataset)
-
-        trainer.log_metrics("test", metrics)
-        trainer.save_metrics("test", metrics)
-
-
-if __name__ == "__main__":
-    main()
+"""
+Open-Domain Question Answering 을 수행하는 inference 코드 입니다.
+
+대부분의 로직은 train.py 와 비슷하나 retrieval, predict 부분이 추가되어 있습니다.
+"""
+
+import logging
+import sys
+from typing import Callable, Dict, List, NoReturn, Tuple
+
+import numpy as np
+from arguments import DataTrainingArguments, ModelArguments
+from custom_logger import CustomLogger
+from datasets import (
+    Dataset,
+    DatasetDict,
+    Features,
+    Sequence,
+    Value,
+    load_from_disk,
+    load_metric,
+)
+from retrieval import SparseRetrieval
+from trainer_qa import QuestionAnsweringTrainer, prepare_validation_features
+from transformers import (
+    AutoConfig,
+    AutoModelForQuestionAnswering,
+    AutoTokenizer,
+    DataCollatorWithPadding,
+    EvalPrediction,
+    HfArgumentParser,
+    TrainingArguments,
+    set_seed,
+)
+from utils import (
+    check_git_status,
+    create_experiment_dir,
+    get_arguments,
+    get_data_collator,
+    get_tokenizer_and_model,
+    print_examples_on_evaluation,
+    save_args,
+)
+from utils_qa import (
+    check_no_error,
+    post_processing_function,
+    postprocess_qa_predictions,
+)
+
+logger = CustomLogger(name=__name__)
+
+
+def main():
+    commit_id = check_git_status()
+    experiment_dir = create_experiment_dir(commit_id=commit_id)
+    model_args, data_args, training_args, json_args = get_arguments(experiment_dir)
+
+    logger.set_config()
+    logger.set_training_args(training_args=training_args)
+
+    # 모델을 초기화하기 전에 난수를 고정합니다.
+    set_seed(seed=training_args.seed, deterministic=training_args.deterministic)
+    print(f"model is from {model_args.model_name_or_path}")
+    print(f"data is from {data_args.dataset_name}")
+
+    datasets = load_from_disk(data_args.dataset_name)
+    print(datasets)
+
+    tokenizer, model = get_tokenizer_and_model(model_args)
+
+    # True일 경우 : run passage retrieval
+    if data_args.eval_retrieval:
+        datasets = run_sparse_retrieval(
+            tokenizer.tokenize,
+            datasets,
+            training_args,
+            data_args,
+            model_args.data_path,
+            model_args.context_path,
+        )
+
+    # eval or predict mrc model
+    if training_args.do_eval or training_args.do_predict:
+        run_mrc(data_args, training_args, model_args, datasets, tokenizer, model)
+
+    # Save the final arguments
+    save_args(json_args, experiment_dir, commit_id)
+
+
+def run_sparse_retrieval(
+    tokenize_fn: Callable[[str], List[str]],
+    datasets: DatasetDict,
+    training_args: TrainingArguments,
+    data_args: DataTrainingArguments,
+) -> DatasetDict:
+
+    # Query에 맞는 Passage들을 Retrieval 합니다.
+    retriever = SparseRetrieval(
+        tokenize_fn=tokenize_fn,
+        data_path=data_args.data_path,
+        context_path=data_args.context_path,
+    )
+    retriever.get_sparse_embedding()
+
+    if data_args.use_faiss:
+        retriever.build_faiss(num_clusters=data_args.num_clusters)
+        df = retriever.retrieve_faiss(
+            datasets["validation"], topk=data_args.top_k_retrieval
+        )
+    else:
+        df = retriever.retrieve(datasets["validation"], topk=data_args.top_k_retrieval)
+
+    # test data 에 대해선 정답이 없으므로 id question context 로만 데이터셋이 구성됩니다.
+    f = None
+    if training_args.do_predict:
+        f = Features(
+            {
+                "context": Value(dtype="string", id=None),
+                "id": Value(dtype="string", id=None),
+                "question": Value(dtype="string", id=None),
+            }
+        )
+
+    # train data 에 대해선 정답이 존재하므로 id question context answer 로 데이터셋이 구성됩니다.
+    elif training_args.do_eval:
+        f = Features(
+            {
+                "answers": Sequence(
+                    feature={
+                        "text": Value(dtype="string", id=None),
+                        "answer_start": Value(dtype="int32", id=None),
+                    },
+                    length=-1,
+                    id=None,
+                ),
+                "context": Value(dtype="string", id=None),
+                "id": Value(dtype="string", id=None),
+                "question": Value(dtype="string", id=None),
+            }
+        )
+    datasets = DatasetDict({"validation": Dataset.from_pandas(df, features=f)})
+    return datasets
+
+
+def run_mrc(
+    data_args: DataTrainingArguments,
+    training_args: TrainingArguments,
+    model_args: ModelArguments,
+    datasets: DatasetDict,
+    tokenizer,
+    model,
+) -> NoReturn:
+
+    # eval 혹은 prediction에서만 사용함
+    column_names = datasets["validation"].column_names
+
+    # 오류가 있는지 확인합니다.
+    last_checkpoint, max_seq_length = check_no_error(
+        data_args, training_args, datasets, tokenizer
+    )
+
+    eval_dataset = datasets["validation"]
+
+    # Validation Feature 생성
+    eval_dataset = eval_dataset.map(
+        prepare_validation_features,
+        batched=True,
+        num_proc=data_args.preprocessing_num_workers,
+        remove_columns=column_names,
+        load_from_cache_file=not data_args.overwrite_cache,
+    )
+
+    # Data collator
+    # flag가 True이면 이미 max length로 padding된 상태입니다.
+    # 그렇지 않다면 data collator에서 padding을 진행해야합니다.
+    data_collator = DataCollatorWithPadding(
+        tokenizer, pad_to_multiple_of=8 if training_args.fp16 else None
+    )
+
+    metric = load_metric("squad")
+
+    def compute_metrics(p: EvalPrediction) -> Dict:
+        return metric.compute(predictions=p.predictions, references=p.label_ids)
+
+    print("init trainer...")
+    # Trainer 초기화
+    trainer = QuestionAnsweringTrainer(
+        model=model,
+        args=training_args,
+        train_dataset=None,
+        eval_dataset=eval_dataset,
+        eval_examples=datasets["validation"],
+        tokenizer=tokenizer,
+        data_collator=data_collator,
+        post_process_function=post_processing_function,
+        compute_metrics=compute_metrics,
+    )
+
+    logger.info("*** Evaluate ***")
+
+    #### eval dataset & eval example - predictions.json 생성됨
+    if training_args.do_predict:
+        predictions = trainer.predict(
+            test_dataset=eval_dataset,
+            test_examples=datasets["validation"],
+            data_args=data_args,
+            column_names=column_names,
+            datasets=datasets,
+        )
+
+        # predictions.json 은 postprocess_qa_predictions() 호출시 이미 저장됩니다.
+        print(
+            "No metric can be presented because there is no correct answer given. Job done!"
+        )
+
+    if training_args.do_eval:
+        metrics = trainer.evaluate(
+            data_args=data_args, column_names=column_names, datasets=datasets
+        )
+        metrics["eval_samples"] = len(eval_dataset)
+
+        trainer.log_metrics("test", metrics)
+        trainer.save_metrics("test", metrics)
+
+
+if __name__ == "__main__":
+    main()