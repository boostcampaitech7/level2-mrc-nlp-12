"""
Open-Domain Question Answering 을 수행하는 inference 코드 입니다.

대부분의 로직은 train.py 와 비슷하나 retrieval, predict 부분이 추가되어 있습니다.
"""


import logging
import sys
from elasticsearch import Elasticsearch
import torch
import numpy as np
import urllib3

from typing import Callable, Dict, List, NoReturn, Tuple
from arguments import DataTrainingArguments, ModelArguments
from custom_logger import CustomLogger
from datasets import (
    Dataset,
    DatasetDict,
    Features,
    Sequence,
    Value,
    load_from_disk,
    load_metric,
)
<<<<<<< HEAD
from retrieval import SparseRetrieval
from trainer_qa import QuestionAnsweringTrainer, prepare_validation_features
=======
from retrieval import SparseRetrieval, DenseRetrievalPolyEncoder
from trainer_qa import QuestionAnsweringTrainer
>>>>>>> 9c0861c5
from transformers import (
    AutoConfig,
    AutoModelForQuestionAnswering,
    AutoTokenizer,
    DataCollatorWithPadding,
    EvalPrediction,
    HfArgumentParser,
    TrainingArguments,
    set_seed,
)
<<<<<<< HEAD
from utils import (
    check_git_status,
    create_experiment_dir,
    get_arguments,
    get_data_collator,
    get_tokenizer_and_model,
    print_examples_on_evaluation,
    save_args,
)
from utils_qa import (
    check_no_error,
    post_processing_function,
    postprocess_qa_predictions,
)
=======
from utils_qa import check_no_error, postprocess_qa_predictions
from kiwipiepy import Kiwi
from konlpy.tag import Okt
from nori_tokenizer.nori import create_nori
from nori_tokenizer.elasticsearch_bm25 import create_es_connection, create_index, get_index_settings
from itertools import tee
from collections import defaultdict
>>>>>>> 9c0861c5

logger = CustomLogger(name=__name__)


def main():
<<<<<<< HEAD
    commit_id = check_git_status()
    experiment_dir = create_experiment_dir(commit_id=commit_id)
    model_args, data_args, training_args, json_args = get_arguments(experiment_dir)

    logger.set_config()
    logger.set_training_args(training_args=training_args)
=======
    # 가능한 arguments 들은 ./arguments.py 나 transformer package 안의 src/transformers/training_args.py 에서 확인 가능합니다.
    # --help flag 를 실행시켜서 확인할 수 도 있습니다.
    urllib3.disable_warnings(urllib3.exceptions.InsecureRequestWarning)

    parser = HfArgumentParser(
        (ModelArguments, DataTrainingArguments, TrainingArguments)
    )
    model_args, data_args, training_args = parser.parse_args_into_dataclasses()

    # training_args.do_train = True
>>>>>>> 9c0861c5

    # 모델을 초기화하기 전에 난수를 고정합니다.
    set_seed(seed=training_args.seed, deterministic=training_args.deterministic)
    print(f"model is from {model_args.model_name_or_path}")
    print(f"data is from {data_args.dataset_name}")

    datasets = load_from_disk(data_args.dataset_name)

<<<<<<< HEAD
    tokenizer, model = get_tokenizer_and_model(model_args)

    # True일 경우 : run passage retrieval
    if data_args.eval_retrieval:
        datasets = run_sparse_retrieval(
            tokenizer.tokenize,
            datasets,
            training_args,
            data_args,
            model_args.data_path,
            model_args.context_path,
=======
    # AutoConfig를 이용하여 pretrained model 과 tokenizer를 불러옵니다.
    # argument로 원하는 모델 이름을 설정하면 옵션을 바꿀 수 있습니다.
    config = AutoConfig.from_pretrained(
        model_args.config_name
        if model_args.config_name
        else model_args.model_name_or_path,
    )
    tokenizer = AutoTokenizer.from_pretrained(
        model_args.tokenizer_name
        if model_args.tokenizer_name
        else model_args.model_name_or_path,
        use_fast=True,
    )

    # Kiwi 초기화 
    kiwi = Kiwi()
    okt = Okt()
    
    # 불용어 목록 설정
    stopwords = {
        "이", "그", "저", "것", "수", "그리고", "그러나", "또한", "하지만", "즉", "또", "의", 
        "가", "을", "를", "에", "에게", "에서", "로", "부터", "까지", "와", "과", "도", "은", 
        "는", "이것", "그것", "저것", "뭐", "왜", "어떻게", "어디", "누구", "있다", "없다"
    }
    
    # tokenize_fn 정의
    def kiwipiepy_tokenize(text):        
        try:
            cleaned_text = text.encode('utf-8', 'ignore').decode('utf-8')
            tokens = kiwi.tokenize(cleaned_text)
            # 불용어 제거와 특정 품사 필터링 (예: 명사, 형용사만 사용)
            unigrams = [
                token.form for token in tokens 
                if token.form not in stopwords 
                and token.tag in {'NNG', 'NNP', 'VA'}
            ]
            # 명사만 선택
            nouns = [token[0] for token in tokens if token[1] == 'NNG' or token[1] == 'NNP']
            
            # 명사 + 명사 bigram 생성
            bigrams = [' '.join((nouns[i], nouns[i+1])) for i in range(len(nouns)-1)]            
            
            token_forms = unigrams + bigrams
            
            return token_forms
        except (UnicodeDecodeError, AttributeError) as e:
            print(f"유니코드 디코딩 오류 발생, 지문 건너뛰기: {e}")
            # 오류 발생 시 빈 리스트를 반환하여 해당 지문을 무시
            return []
        except Exception as e:
            # 예상치 못한 다른 에러 발생 시 처리
            print(f"알 수 없는 오류 발생, 지문 건너뛰기: {e}")
            return []
        
    def okt_tokenize(text):        
        try:
            cleaned_text = text.encode('utf-8', 'ignore').decode('utf-8')
            tokens = okt.pos(cleaned_text)
            
            # 불용어 제거와 특정 품사 필터링 (예: 명사, 형용사만 사용)
            meaningful_token_forms = [
                token[0] for token in tokens 
                if token[0] not in stopwords 
                and token[1] in  {'Noun', 'Adjective', 'Verb', 'Adverb', 'ProperNoun', 'Determiner'}
            ]
            
            token_forms = [
                token[0] for token in tokens
            ]
            
            return meaningful_token_forms + token_forms
        except (UnicodeDecodeError, AttributeError) as e:
            print(f"유니코드 디코딩 오류 발생, 지문 건너뛰기: {e}")
            # 오류 발생 시 빈 리스트를 반환하여 해당 지문을 무시
            return []
        except Exception as e:
            # 예상치 못한 다른 에러 발생 시 처리
            print(f"알 수 없는 오류 발생, 지문 건너뛰기: {e}")
            return []

        
    def nori_tokenize(text): 
        try: 
            return create_nori(text, es, INDEX)
        except (UnicodeDecodeError, AttributeError) as e:
            print(f"유니코드 디코딩 오류 발생, 지문 건너뛰기: {e}")
            # 오류 발생 시 빈 리스트를 반환하여 해당 지문을 무시
            return []
        except Exception as e:
            # 예상치 못한 다른 에러 발생 시 처리
            print(f"알 수 없는 오류 발생, 지문 건너뛰기: {e}")
            return [] 

    model = AutoModelForQuestionAnswering.from_pretrained(
        model_args.model_name_or_path,
        from_tf=bool(".ckpt" in model_args.model_name_or_path),
        config=config,
    )
    
    model.resize_token_embeddings(len(tokenizer))

    
    # poly_encoder = DenseRetrievalPolyEncoder(
    #     model_name_or_path=args.model_name_or_path,
    #     data_path=args.data_path,
    #     context_path=args.context_path, 
    #     poly_m=64,  # You can adjust this value based on your needs
    #     device="cuda" if torch.cuda.is_available() else "cpu"
    # )

    # True일 경우 : run passage retrieval
    # Elasticsearch 연결
    # 인덱스 생성
    settings = get_index_settings()
    INDEX = "bm25_tokenizer_2"
    
    es = create_es_connection(INDEX)
    
    create_index(es, INDEX, settings)

    if data_args.eval_retrieval: 
        datasets = run_retrieval(
            okt_tokenize, okt_tokenize, datasets, training_args, data_args, es=es, INDEX=INDEX
>>>>>>> 9c0861c5
        )
        
    # if training_args.do_train_poly:
        # train_polyencoder_with_bm25(poly_encoder) 

    # True일 경우 : run passage retrieval
    # if data_args.eval_retrieval:
    #     datasets = run_sparse_retrieval(
    #         tokenizer.tokenize,
    #         datasets,
    #         training_args,
    #         data_args,
    #     )

    # eval or predict mrc model
    if training_args.do_eval or training_args.do_predict:
        run_mrc(data_args, training_args, model_args, datasets, tokenizer, model)

<<<<<<< HEAD
    # Save the final arguments
    save_args(json_args, experiment_dir, commit_id)


def run_sparse_retrieval(
=======
def run_retrieval(
>>>>>>> 9c0861c5
    tokenize_fn: Callable[[str], List[str]],
    q_tokenize_fn: Callable[[str], List[str]],
    datasets: DatasetDict,
    training_args: TrainingArguments,
    data_args: DataTrainingArguments,
<<<<<<< HEAD
=======
    data_path: str = "../data",
    context_path: str = "wikipedia_documents.json", 
    es: Elasticsearch = None, 
    INDEX: str = ""
>>>>>>> 9c0861c5
) -> DatasetDict:

    # Query에 맞는 Passage들을 Retrieval 합니다.
    retriever = SparseRetrieval(
<<<<<<< HEAD
        tokenize_fn=tokenize_fn,
        data_path=data_args.data_path,
        context_path=data_args.context_path,
=======
        tokenize_fn=tokenize_fn, q_tokenize_fn=q_tokenize_fn, data_path=data_path, context_path=context_path, es=es, INDEX=INDEX
>>>>>>> 9c0861c5
    )

    # if data_args.use_faiss:
    #     retriever.build_faiss(num_clusters=data_args.num_clusters)
    #     df = retriever.retrieve_faiss(
    #         datasets["validation"], topk=data_args.top_k_retrieval
    #     )
    # else:
    df = retriever.retrieve_es(datasets["validation"], topk=data_args.top_k_retrieval, es=es)
    f = None
    # test data 에 대해선 정답이 없으므로 id question context 로만 데이터셋이 구성됩니다.
    f = None
    if training_args.do_predict:
        f = Features(
            {
                "context": Value(dtype="string", id=None),
                "id": Value(dtype="string", id=None),
                "question": Value(dtype="string", id=None),
            }
        )

    # train data 에 대해선 정답이 존재하므로 id question context answer 로 데이터셋이 구성됩니다.
    elif training_args.do_eval:
        f = Features(
            {
                "answers": Sequence(
                    feature={
                        "text": Value(dtype="string", id=None),
                        "answer_start": Value(dtype="int32", id=None),
                    },
                    length=-1,
                    id=None,
                ),
                "context": Value(dtype="string", id=None),
                "id": Value(dtype="string", id=None),
                "question": Value(dtype="string", id=None),
            }
        )
    datasets = DatasetDict({"validation": Dataset.from_pandas(df, features=f)})
    return datasets

def run_mrc(
    data_args: DataTrainingArguments,
    training_args: TrainingArguments,
    model_args: ModelArguments,
    datasets: DatasetDict,
    tokenizer,
    model,
) -> NoReturn:
    
    # model.resize_token_embeddings(len(tokenizer))

    # eval 혹은 prediction에서만 사용함
    column_names = datasets["validation"].column_names

    # 오류가 있는지 확인합니다.
    last_checkpoint, max_seq_length = check_no_error(
        data_args, training_args, datasets, tokenizer
    )

    eval_dataset = datasets["validation"]

    # Validation Feature 생성
    eval_dataset = eval_dataset.map(
        prepare_validation_features,
        batched=True,
        num_proc=data_args.preprocessing_num_workers,
        remove_columns=column_names,
        load_from_cache_file=not data_args.overwrite_cache,
    )

    # Data collator
    # flag가 True이면 이미 max length로 padding된 상태입니다.
    # 그렇지 않다면 data collator에서 padding을 진행해야합니다.
    data_collator = DataCollatorWithPadding(
        tokenizer, pad_to_multiple_of=8 if training_args.fp16 else None
    )

<<<<<<< HEAD
=======
    # Post-processing:
    def post_processing_function(
        examples,
        features,
        predictions: Tuple[np.ndarray, np.ndarray],
        training_args: TrainingArguments
    ) -> EvalPrediction:
        # Post-processing: start logits과 end logits을 original context의 정답과 match시킵니다.
        predictions = postprocess_qa_predictions(
            examples=examples,
            features=features,
            predictions=predictions,
            max_answer_length=data_args.max_answer_length,
            output_dir=training_args.output_dir,
        )
        # Metric을 구할 수 있도록 Format을 맞춰줍니다.
        formatted_predictions = [
            {"id": k, "prediction_text": v} for k, v in predictions.items()
        ]

        if training_args.do_predict:
            return formatted_predictions
        elif training_args.do_eval:
            references = [
                {"id": ex["id"], "answers": ex[answer_column_name]}
                for ex in datasets["validation"]
            ]

            return EvalPrediction(
                predictions=formatted_predictions, label_ids=references
            )

>>>>>>> 9c0861c5
    metric = load_metric("squad")

    def compute_metrics(p: EvalPrediction) -> Dict:
        return metric.compute(predictions=p.predictions, references=p.label_ids)

    print("init trainer...")
    # Trainer 초기화
    trainer = QuestionAnsweringTrainer(
        model=model,
        args=training_args,
        train_dataset=None,
        eval_dataset=eval_dataset,
        eval_examples=datasets["validation"],
        tokenizer=tokenizer,
        data_collator=data_collator,
        post_process_function=post_processing_function,
        compute_metrics=compute_metrics,
    )

    logger.info("*** Evaluate ***")

    #### eval dataset & eval example - predictions.json 생성됨
    if training_args.do_predict:
        predictions = trainer.predict(
            test_dataset=eval_dataset,
            test_examples=datasets["validation"],
            data_args=data_args,
            column_names=column_names,
            datasets=datasets,
        )

        # predictions.json 은 postprocess_qa_predictions() 호출시 이미 저장됩니다.
        print(
            "No metric can be presented because there is no correct answer given. Job done!"
        )

    if training_args.do_eval:
        metrics = trainer.evaluate(
            data_args=data_args, column_names=column_names, datasets=datasets
        )
        metrics["eval_samples"] = len(eval_dataset)

        trainer.log_metrics("test", metrics)
        trainer.save_metrics("test", metrics)

def custom_loss_function(pos_scores, neg_scores, margin=1.0):
    # Positive similarity를 최대화하고, Negative similarity를 최소화하도록 손실 계산
    positive_loss = 1 - pos_scores
    negative_loss = torch.clamp(neg_scores - margin, min=0.0)
    
    # 두 손실의 평균을 구함
    loss = positive_loss.mean() + negative_loss.mean()
    return loss

# def train_polyencoder_with_bm25(poly_encoder):
#     poly_encoder.train() 
    
#     for batch in dataloader: 
#         optimizer.zero_grad() 
#         queries, positives, negatives = batch["query"], batch["positive"], batch["negative"] 
        
#         # Step 1: BM25 기반의 긍정 및 부정 문서 선택
#         pos_embeddings = poly_encoder.encode_docs(positives)
#         neg_embeddings = poly_encoder.encode_docs(negatives)
#         query_embeddings = poly_encoder.encode_query(queries)
        
#         # Step 2: Similarity 계산
#         pos_scores = (query_embeddings * pos_embeddings).sum(dim=-1)
#         neg_scores = (query_embeddings.unsqueeze(1) * neg_embeddings).sum(dim=-1) 
        
#         # Step 3: Loss 계산 및 학습 진행
#         loss = custom_loss_function(pos_scores, neg_scores)  # 사용자 정의 손실 함수 사용
#         loss.backward()
#         optimizer.step()

if __name__ == "__main__":
    main()
<|MERGE_RESOLUTION|>--- conflicted
+++ resolved
@@ -1,476 +1,240 @@
-"""
-Open-Domain Question Answering 을 수행하는 inference 코드 입니다.
-
-대부분의 로직은 train.py 와 비슷하나 retrieval, predict 부분이 추가되어 있습니다.
-"""
-
-
-import logging
-import sys
-from elasticsearch import Elasticsearch
-import torch
-import numpy as np
-import urllib3
-
-from typing import Callable, Dict, List, NoReturn, Tuple
-from arguments import DataTrainingArguments, ModelArguments
-from custom_logger import CustomLogger
-from datasets import (
-    Dataset,
-    DatasetDict,
-    Features,
-    Sequence,
-    Value,
-    load_from_disk,
-    load_metric,
-)
-<<<<<<< HEAD
-from retrieval import SparseRetrieval
-from trainer_qa import QuestionAnsweringTrainer, prepare_validation_features
-=======
-from retrieval import SparseRetrieval, DenseRetrievalPolyEncoder
-from trainer_qa import QuestionAnsweringTrainer
->>>>>>> 9c0861c5
-from transformers import (
-    AutoConfig,
-    AutoModelForQuestionAnswering,
-    AutoTokenizer,
-    DataCollatorWithPadding,
-    EvalPrediction,
-    HfArgumentParser,
-    TrainingArguments,
-    set_seed,
-)
-<<<<<<< HEAD
-from utils import (
-    check_git_status,
-    create_experiment_dir,
-    get_arguments,
-    get_data_collator,
-    get_tokenizer_and_model,
-    print_examples_on_evaluation,
-    save_args,
-)
-from utils_qa import (
-    check_no_error,
-    post_processing_function,
-    postprocess_qa_predictions,
-)
-=======
-from utils_qa import check_no_error, postprocess_qa_predictions
-from kiwipiepy import Kiwi
-from konlpy.tag import Okt
-from nori_tokenizer.nori import create_nori
-from nori_tokenizer.elasticsearch_bm25 import create_es_connection, create_index, get_index_settings
-from itertools import tee
-from collections import defaultdict
->>>>>>> 9c0861c5
-
-logger = CustomLogger(name=__name__)
-
-
-def main():
-<<<<<<< HEAD
-    commit_id = check_git_status()
-    experiment_dir = create_experiment_dir(commit_id=commit_id)
-    model_args, data_args, training_args, json_args = get_arguments(experiment_dir)
-
-    logger.set_config()
-    logger.set_training_args(training_args=training_args)
-=======
-    # 가능한 arguments 들은 ./arguments.py 나 transformer package 안의 src/transformers/training_args.py 에서 확인 가능합니다.
-    # --help flag 를 실행시켜서 확인할 수 도 있습니다.
-    urllib3.disable_warnings(urllib3.exceptions.InsecureRequestWarning)
-
-    parser = HfArgumentParser(
-        (ModelArguments, DataTrainingArguments, TrainingArguments)
-    )
-    model_args, data_args, training_args = parser.parse_args_into_dataclasses()
-
-    # training_args.do_train = True
->>>>>>> 9c0861c5
-
-    # 모델을 초기화하기 전에 난수를 고정합니다.
-    set_seed(seed=training_args.seed, deterministic=training_args.deterministic)
-    print(f"model is from {model_args.model_name_or_path}")
-    print(f"data is from {data_args.dataset_name}")
-
-    datasets = load_from_disk(data_args.dataset_name)
-
-<<<<<<< HEAD
-    tokenizer, model = get_tokenizer_and_model(model_args)
-
-    # True일 경우 : run passage retrieval
-    if data_args.eval_retrieval:
-        datasets = run_sparse_retrieval(
-            tokenizer.tokenize,
-            datasets,
-            training_args,
-            data_args,
-            model_args.data_path,
-            model_args.context_path,
-=======
-    # AutoConfig를 이용하여 pretrained model 과 tokenizer를 불러옵니다.
-    # argument로 원하는 모델 이름을 설정하면 옵션을 바꿀 수 있습니다.
-    config = AutoConfig.from_pretrained(
-        model_args.config_name
-        if model_args.config_name
-        else model_args.model_name_or_path,
-    )
-    tokenizer = AutoTokenizer.from_pretrained(
-        model_args.tokenizer_name
-        if model_args.tokenizer_name
-        else model_args.model_name_or_path,
-        use_fast=True,
-    )
-
-    # Kiwi 초기화 
-    kiwi = Kiwi()
-    okt = Okt()
-    
-    # 불용어 목록 설정
-    stopwords = {
-        "이", "그", "저", "것", "수", "그리고", "그러나", "또한", "하지만", "즉", "또", "의", 
-        "가", "을", "를", "에", "에게", "에서", "로", "부터", "까지", "와", "과", "도", "은", 
-        "는", "이것", "그것", "저것", "뭐", "왜", "어떻게", "어디", "누구", "있다", "없다"
-    }
-    
-    # tokenize_fn 정의
-    def kiwipiepy_tokenize(text):        
-        try:
-            cleaned_text = text.encode('utf-8', 'ignore').decode('utf-8')
-            tokens = kiwi.tokenize(cleaned_text)
-            # 불용어 제거와 특정 품사 필터링 (예: 명사, 형용사만 사용)
-            unigrams = [
-                token.form for token in tokens 
-                if token.form not in stopwords 
-                and token.tag in {'NNG', 'NNP', 'VA'}
-            ]
-            # 명사만 선택
-            nouns = [token[0] for token in tokens if token[1] == 'NNG' or token[1] == 'NNP']
-            
-            # 명사 + 명사 bigram 생성
-            bigrams = [' '.join((nouns[i], nouns[i+1])) for i in range(len(nouns)-1)]            
-            
-            token_forms = unigrams + bigrams
-            
-            return token_forms
-        except (UnicodeDecodeError, AttributeError) as e:
-            print(f"유니코드 디코딩 오류 발생, 지문 건너뛰기: {e}")
-            # 오류 발생 시 빈 리스트를 반환하여 해당 지문을 무시
-            return []
-        except Exception as e:
-            # 예상치 못한 다른 에러 발생 시 처리
-            print(f"알 수 없는 오류 발생, 지문 건너뛰기: {e}")
-            return []
-        
-    def okt_tokenize(text):        
-        try:
-            cleaned_text = text.encode('utf-8', 'ignore').decode('utf-8')
-            tokens = okt.pos(cleaned_text)
-            
-            # 불용어 제거와 특정 품사 필터링 (예: 명사, 형용사만 사용)
-            meaningful_token_forms = [
-                token[0] for token in tokens 
-                if token[0] not in stopwords 
-                and token[1] in  {'Noun', 'Adjective', 'Verb', 'Adverb', 'ProperNoun', 'Determiner'}
-            ]
-            
-            token_forms = [
-                token[0] for token in tokens
-            ]
-            
-            return meaningful_token_forms + token_forms
-        except (UnicodeDecodeError, AttributeError) as e:
-            print(f"유니코드 디코딩 오류 발생, 지문 건너뛰기: {e}")
-            # 오류 발생 시 빈 리스트를 반환하여 해당 지문을 무시
-            return []
-        except Exception as e:
-            # 예상치 못한 다른 에러 발생 시 처리
-            print(f"알 수 없는 오류 발생, 지문 건너뛰기: {e}")
-            return []
-
-        
-    def nori_tokenize(text): 
-        try: 
-            return create_nori(text, es, INDEX)
-        except (UnicodeDecodeError, AttributeError) as e:
-            print(f"유니코드 디코딩 오류 발생, 지문 건너뛰기: {e}")
-            # 오류 발생 시 빈 리스트를 반환하여 해당 지문을 무시
-            return []
-        except Exception as e:
-            # 예상치 못한 다른 에러 발생 시 처리
-            print(f"알 수 없는 오류 발생, 지문 건너뛰기: {e}")
-            return [] 
-
-    model = AutoModelForQuestionAnswering.from_pretrained(
-        model_args.model_name_or_path,
-        from_tf=bool(".ckpt" in model_args.model_name_or_path),
-        config=config,
-    )
-    
-    model.resize_token_embeddings(len(tokenizer))
-
-    
-    # poly_encoder = DenseRetrievalPolyEncoder(
-    #     model_name_or_path=args.model_name_or_path,
-    #     data_path=args.data_path,
-    #     context_path=args.context_path, 
-    #     poly_m=64,  # You can adjust this value based on your needs
-    #     device="cuda" if torch.cuda.is_available() else "cpu"
-    # )
-
-    # True일 경우 : run passage retrieval
-    # Elasticsearch 연결
-    # 인덱스 생성
-    settings = get_index_settings()
-    INDEX = "bm25_tokenizer_2"
-    
-    es = create_es_connection(INDEX)
-    
-    create_index(es, INDEX, settings)
-
-    if data_args.eval_retrieval: 
-        datasets = run_retrieval(
-            okt_tokenize, okt_tokenize, datasets, training_args, data_args, es=es, INDEX=INDEX
->>>>>>> 9c0861c5
-        )
-        
-    # if training_args.do_train_poly:
-        # train_polyencoder_with_bm25(poly_encoder) 
-
-    # True일 경우 : run passage retrieval
-    # if data_args.eval_retrieval:
-    #     datasets = run_sparse_retrieval(
-    #         tokenizer.tokenize,
-    #         datasets,
-    #         training_args,
-    #         data_args,
-    #     )
-
-    # eval or predict mrc model
-    if training_args.do_eval or training_args.do_predict:
-        run_mrc(data_args, training_args, model_args, datasets, tokenizer, model)
-
-<<<<<<< HEAD
-    # Save the final arguments
-    save_args(json_args, experiment_dir, commit_id)
-
-
-def run_sparse_retrieval(
-=======
-def run_retrieval(
->>>>>>> 9c0861c5
-    tokenize_fn: Callable[[str], List[str]],
-    q_tokenize_fn: Callable[[str], List[str]],
-    datasets: DatasetDict,
-    training_args: TrainingArguments,
-    data_args: DataTrainingArguments,
-<<<<<<< HEAD
-=======
-    data_path: str = "../data",
-    context_path: str = "wikipedia_documents.json", 
-    es: Elasticsearch = None, 
-    INDEX: str = ""
->>>>>>> 9c0861c5
-) -> DatasetDict:
-
-    # Query에 맞는 Passage들을 Retrieval 합니다.
-    retriever = SparseRetrieval(
-<<<<<<< HEAD
-        tokenize_fn=tokenize_fn,
-        data_path=data_args.data_path,
-        context_path=data_args.context_path,
-=======
-        tokenize_fn=tokenize_fn, q_tokenize_fn=q_tokenize_fn, data_path=data_path, context_path=context_path, es=es, INDEX=INDEX
->>>>>>> 9c0861c5
-    )
-
-    # if data_args.use_faiss:
-    #     retriever.build_faiss(num_clusters=data_args.num_clusters)
-    #     df = retriever.retrieve_faiss(
-    #         datasets["validation"], topk=data_args.top_k_retrieval
-    #     )
-    # else:
-    df = retriever.retrieve_es(datasets["validation"], topk=data_args.top_k_retrieval, es=es)
-    f = None
-    # test data 에 대해선 정답이 없으므로 id question context 로만 데이터셋이 구성됩니다.
-    f = None
-    if training_args.do_predict:
-        f = Features(
-            {
-                "context": Value(dtype="string", id=None),
-                "id": Value(dtype="string", id=None),
-                "question": Value(dtype="string", id=None),
-            }
-        )
-
-    # train data 에 대해선 정답이 존재하므로 id question context answer 로 데이터셋이 구성됩니다.
-    elif training_args.do_eval:
-        f = Features(
-            {
-                "answers": Sequence(
-                    feature={
-                        "text": Value(dtype="string", id=None),
-                        "answer_start": Value(dtype="int32", id=None),
-                    },
-                    length=-1,
-                    id=None,
-                ),
-                "context": Value(dtype="string", id=None),
-                "id": Value(dtype="string", id=None),
-                "question": Value(dtype="string", id=None),
-            }
-        )
-    datasets = DatasetDict({"validation": Dataset.from_pandas(df, features=f)})
-    return datasets
-
-def run_mrc(
-    data_args: DataTrainingArguments,
-    training_args: TrainingArguments,
-    model_args: ModelArguments,
-    datasets: DatasetDict,
-    tokenizer,
-    model,
-) -> NoReturn:
-    
-    # model.resize_token_embeddings(len(tokenizer))
-
-    # eval 혹은 prediction에서만 사용함
-    column_names = datasets["validation"].column_names
-
-    # 오류가 있는지 확인합니다.
-    last_checkpoint, max_seq_length = check_no_error(
-        data_args, training_args, datasets, tokenizer
-    )
-
-    eval_dataset = datasets["validation"]
-
-    # Validation Feature 생성
-    eval_dataset = eval_dataset.map(
-        prepare_validation_features,
-        batched=True,
-        num_proc=data_args.preprocessing_num_workers,
-        remove_columns=column_names,
-        load_from_cache_file=not data_args.overwrite_cache,
-    )
-
-    # Data collator
-    # flag가 True이면 이미 max length로 padding된 상태입니다.
-    # 그렇지 않다면 data collator에서 padding을 진행해야합니다.
-    data_collator = DataCollatorWithPadding(
-        tokenizer, pad_to_multiple_of=8 if training_args.fp16 else None
-    )
-
-<<<<<<< HEAD
-=======
-    # Post-processing:
-    def post_processing_function(
-        examples,
-        features,
-        predictions: Tuple[np.ndarray, np.ndarray],
-        training_args: TrainingArguments
-    ) -> EvalPrediction:
-        # Post-processing: start logits과 end logits을 original context의 정답과 match시킵니다.
-        predictions = postprocess_qa_predictions(
-            examples=examples,
-            features=features,
-            predictions=predictions,
-            max_answer_length=data_args.max_answer_length,
-            output_dir=training_args.output_dir,
-        )
-        # Metric을 구할 수 있도록 Format을 맞춰줍니다.
-        formatted_predictions = [
-            {"id": k, "prediction_text": v} for k, v in predictions.items()
-        ]
-
-        if training_args.do_predict:
-            return formatted_predictions
-        elif training_args.do_eval:
-            references = [
-                {"id": ex["id"], "answers": ex[answer_column_name]}
-                for ex in datasets["validation"]
-            ]
-
-            return EvalPrediction(
-                predictions=formatted_predictions, label_ids=references
-            )
-
->>>>>>> 9c0861c5
-    metric = load_metric("squad")
-
-    def compute_metrics(p: EvalPrediction) -> Dict:
-        return metric.compute(predictions=p.predictions, references=p.label_ids)
-
-    print("init trainer...")
-    # Trainer 초기화
-    trainer = QuestionAnsweringTrainer(
-        model=model,
-        args=training_args,
-        train_dataset=None,
-        eval_dataset=eval_dataset,
-        eval_examples=datasets["validation"],
-        tokenizer=tokenizer,
-        data_collator=data_collator,
-        post_process_function=post_processing_function,
-        compute_metrics=compute_metrics,
-    )
-
-    logger.info("*** Evaluate ***")
-
-    #### eval dataset & eval example - predictions.json 생성됨
-    if training_args.do_predict:
-        predictions = trainer.predict(
-            test_dataset=eval_dataset,
-            test_examples=datasets["validation"],
-            data_args=data_args,
-            column_names=column_names,
-            datasets=datasets,
-        )
-
-        # predictions.json 은 postprocess_qa_predictions() 호출시 이미 저장됩니다.
-        print(
-            "No metric can be presented because there is no correct answer given. Job done!"
-        )
-
-    if training_args.do_eval:
-        metrics = trainer.evaluate(
-            data_args=data_args, column_names=column_names, datasets=datasets
-        )
-        metrics["eval_samples"] = len(eval_dataset)
-
-        trainer.log_metrics("test", metrics)
-        trainer.save_metrics("test", metrics)
-
-def custom_loss_function(pos_scores, neg_scores, margin=1.0):
-    # Positive similarity를 최대화하고, Negative similarity를 최소화하도록 손실 계산
-    positive_loss = 1 - pos_scores
-    negative_loss = torch.clamp(neg_scores - margin, min=0.0)
-    
-    # 두 손실의 평균을 구함
-    loss = positive_loss.mean() + negative_loss.mean()
-    return loss
-
-# def train_polyencoder_with_bm25(poly_encoder):
-#     poly_encoder.train() 
-    
-#     for batch in dataloader: 
-#         optimizer.zero_grad() 
-#         queries, positives, negatives = batch["query"], batch["positive"], batch["negative"] 
-        
-#         # Step 1: BM25 기반의 긍정 및 부정 문서 선택
-#         pos_embeddings = poly_encoder.encode_docs(positives)
-#         neg_embeddings = poly_encoder.encode_docs(negatives)
-#         query_embeddings = poly_encoder.encode_query(queries)
-        
-#         # Step 2: Similarity 계산
-#         pos_scores = (query_embeddings * pos_embeddings).sum(dim=-1)
-#         neg_scores = (query_embeddings.unsqueeze(1) * neg_embeddings).sum(dim=-1) 
-        
-#         # Step 3: Loss 계산 및 학습 진행
-#         loss = custom_loss_function(pos_scores, neg_scores)  # 사용자 정의 손실 함수 사용
-#         loss.backward()
-#         optimizer.step()
-
-if __name__ == "__main__":
-    main()
+"""
+Open-Domain Question Answering 을 수행하는 inference 코드 입니다.
+
+대부분의 로직은 train.py 와 비슷하나 retrieval, predict 부분이 추가되어 있습니다.
+"""
+
+import logging
+import sys
+from typing import Callable, Dict, List, NoReturn, Tuple
+
+import numpy as np
+import torch
+import urllib3
+from arguments import DataTrainingArguments, ModelArguments
+from custom_logger import CustomLogger
+from datasets import (
+    Dataset,
+    DatasetDict,
+    Features,
+    Sequence,
+    Value,
+    load_from_disk,
+    load_metric,
+)
+from elasticsearch import Elasticsearch
+from retrieval import SparseRetrieval
+from trainer_qa import QuestionAnsweringTrainer, prepare_validation_features
+from transformers import (
+    DataCollatorWithPadding,
+    EvalPrediction,
+    TrainingArguments,
+    set_seed,
+)
+from utils import (
+    check_git_status,
+    create_experiment_dir,
+    get_arguments,
+    get_tokenizer_and_model,
+    print_examples_on_evaluation,
+    save_args,
+)
+from utils_qa import (
+    check_no_error,
+    post_processing_function,
+    postprocess_qa_predictions,
+)
+
+logger = CustomLogger(name=__name__)
+
+
+def main():
+    commit_id = check_git_status()
+    experiment_dir = create_experiment_dir(commit_id=commit_id)
+    model_args, data_args, training_args, json_args = get_arguments(experiment_dir)
+
+    logger.set_config()
+    logger.set_training_args(training_args=training_args)
+
+    # 모델을 초기화하기 전에 난수를 고정합니다.
+    set_seed(seed=training_args.seed, deterministic=training_args.deterministic)
+    print(f"model is from {model_args.model_name_or_path}")
+    print(f"data is from {data_args.dataset_name}")
+
+    datasets = load_from_disk(data_args.dataset_name)
+
+    tokenizer, model = get_tokenizer_and_model(model_args)
+
+    # True일 경우 : run passage retrieval
+    if data_args.eval_retrieval:
+        datasets = run_sparse_retrieval(
+            tokenizer.tokenize,
+            datasets,
+            training_args,
+            data_args,
+            model_args.data_path,
+            model_args.context_path,
+        )
+
+    # eval or predict mrc model
+    if training_args.do_eval or training_args.do_predict:
+        run_mrc(data_args, training_args, model_args, datasets, tokenizer, model)
+
+    # Save the final arguments
+    save_args(json_args, experiment_dir, commit_id)
+
+
+def run_sparse_retrieval(
+    tokenize_fn: Callable[[str], List[str]],
+    q_tokenize_fn: Callable[[str], List[str]],
+    datasets: DatasetDict,
+    training_args: TrainingArguments,
+    data_args: DataTrainingArguments,
+    data_path: str = "../data",
+    context_path: str = "wikipedia_documents.json",
+    es: Elasticsearch = None,
+    INDEX: str = "",
+) -> DatasetDict:
+
+    # Query에 맞는 Passage들을 Retrieval 합니다.
+    retriever = SparseRetrieval(
+        tokenize_fn=tokenize_fn,
+        data_path=data_args.data_path,
+        context_path=data_args.context_path,
+        q_tokenize_fn=q_tokenize_fn,
+        es=es,
+        INDEX=INDEX,
+    )
+
+    if data_args.use_faiss:
+        retriever.build_faiss(num_clusters=data_args.num_clusters)
+        df = retriever.retrieve_faiss(
+            datasets["validation"], topk=data_args.top_k_retrieval
+        )
+    else:
+        df = retriever.retrieve_es(
+            datasets["validation"], topk=data_args.top_k_retrieval, es=es
+        )
+
+    # test data 에 대해선 정답이 없으므로 id question context 로만 데이터셋이 구성됩니다.
+    if training_args.do_predict:
+        f = Features(
+            {
+                "context": Value(dtype="string", id=None),
+                "id": Value(dtype="string", id=None),
+                "question": Value(dtype="string", id=None),
+            }
+        )
+    elif training_args.do_eval:
+        f = Features(
+            {
+                "answers": Sequence(
+                    feature={
+                        "text": Value(dtype="string", id=None),
+                        "answer_start": Value(dtype="int32", id=None),
+                    },
+                    length=-1,
+                    id=None,
+                ),
+                "context": Value(dtype="string", id=None),
+                "id": Value(dtype="string", id=None),
+                "question": Value(dtype="string", id=None),
+            }
+        )
+    datasets = DatasetDict({"validation": Dataset.from_pandas(df, features=f)})
+    return datasets
+
+
+def run_mrc(
+    data_args: DataTrainingArguments,
+    training_args: TrainingArguments,
+    model_args: ModelArguments,
+    datasets: DatasetDict,
+    tokenizer,
+    model,
+) -> NoReturn:
+
+    # eval 혹은 prediction에서만 사용함
+    column_names = datasets["validation"].column_names
+
+    # 오류가 있는지 확인합니다.
+    last_checkpoint, max_seq_length = check_no_error(
+        data_args, training_args, datasets, tokenizer
+    )
+
+    eval_dataset = datasets["validation"]
+
+    # Validation Feature 생성
+    eval_dataset = eval_dataset.map(
+        prepare_validation_features,
+        batched=True,
+        num_proc=data_args.preprocessing_num_workers,
+        remove_columns=column_names,
+        load_from_cache_file=not data_args.overwrite_cache,
+    )
+
+    # Data collator
+    # flag가 True이면 이미 max length로 padding된 상태입니다.
+    # 그렇지 않다면 data collator에서 padding을 진행해야합니다.
+    data_collator = DataCollatorWithPadding(
+        tokenizer, pad_to_multiple_of=8 if training_args.fp16 else None
+    )
+
+    metric = load_metric("squad")
+
+    def compute_metrics(p: EvalPrediction) -> Dict:
+        return metric.compute(predictions=p.predictions, references=p.label_ids)
+
+    print("init trainer...")
+    # Trainer 초기화
+    trainer = QuestionAnsweringTrainer(
+        model=model,
+        args=training_args,
+        train_dataset=None,
+        eval_dataset=eval_dataset,
+        eval_examples=datasets["validation"],
+        tokenizer=tokenizer,
+        data_collator=data_collator,
+        post_process_function=post_processing_function,
+        compute_metrics=compute_metrics,
+    )
+
+    logger.info("*** Evaluate ***")
+
+    #### eval dataset & eval example - predictions.json 생성됨
+    if training_args.do_predict:
+        predictions = trainer.predict(
+            test_dataset=eval_dataset,
+            test_examples=datasets["validation"],
+            data_args=data_args,
+            column_names=column_names,
+            datasets=datasets,
+        )
+
+        # predictions.json 은 postprocess_qa_predictions() 호출시 이미 저장됩니다.
+        print(
+            "No metric can be presented because there is no correct answer given. Job done!"
+        )
+
+    if training_args.do_eval:
+        metrics = trainer.evaluate(
+            data_args=data_args, column_names=column_names, datasets=datasets
+        )
+        metrics["eval_samples"] = len(eval_dataset)
+
+        trainer.log_metrics("test", metrics)
+        trainer.save_metrics("test", metrics)
+
+
+def custom_loss_function(pos_scores, neg_scores, margin=1.0):
+    # Positive similarity를 최대화하고, Negative similarity를 최소화하도록 손실 계산
+    positive_loss = 1 - pos_scores
+    negative_loss = torch.clamp(neg_scores - margin, min=0.0)
+
+    # 두 손실의 평균을 구함
+    loss = positive_loss.mean() + negative_loss.mean()
+    return loss
+
+
+if __name__ == "__main__":
+    main()