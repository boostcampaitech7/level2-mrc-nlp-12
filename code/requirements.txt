--- conflicted
+++ resolved
@@ -1,22 +1,18 @@
-torch==1.13
-datasets==2.15.0
-transformers==4.25.1
-tqdm
-pandas
-scikit-learn
-
-# faiss install (if you want to)
-faiss-gpu
-
-<<<<<<< HEAD
-bm25_pt
-kiwipiepy
-
-wandb
-gitpython
-pre-commit
-
-=======
-#question generation (for t5 model)
-sentencepiece
->>>>>>> 44a5d110
+torch==1.13
+datasets==2.15.0
+transformers==4.25.1
+tqdm
+pandas
+scikit-learn
+
+# faiss install (if you want to)
+faiss-gpu
+
+bm25_pt
+kiwipiepy
+
+wandb
+gitpython
+pre-commit
+#question generation (for t5 model)
+sentencepiece